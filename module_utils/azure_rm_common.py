# Copyright (c) 2016 Matt Davis, <mdavis@ansible.com>
#                    Chris Houseknecht, <house@redhat.com>
#
# GNU General Public License v3.0+ (see COPYING or https://www.gnu.org/licenses/gpl-3.0.txt)

import os
import re
import types
import copy
import inspect
import traceback
import json

from os.path import expanduser

from ansible.module_utils.basic import AnsibleModule
from ansible.module_utils.ansible_release import __version__ as ANSIBLE_VERSION
from ansible.module_utils.six.moves import configparser
import ansible.module_utils.six.moves.urllib.parse as urlparse

AZURE_COMMON_ARGS = dict(
    auth_source=dict(
        type='str',
        choices=['auto', 'cli', 'env', 'credential_file', 'msi']
    ),
    profile=dict(type='str'),
    subscription_id=dict(type='str', no_log=True),
    client_id=dict(type='str', no_log=True),
    secret=dict(type='str', no_log=True),
    tenant=dict(type='str', no_log=True),
    ad_user=dict(type='str', no_log=True),
    password=dict(type='str', no_log=True),
    cloud_environment=dict(type='str', default='AzureCloud'),
    cert_validation_mode=dict(type='str', choices=['validate', 'ignore']),
    api_profile=dict(type='str', default='latest'),
    adfs_authority_url=dict(type='str', default=None)
)

AZURE_CREDENTIAL_ENV_MAPPING = dict(
    profile='AZURE_PROFILE',
    subscription_id='AZURE_SUBSCRIPTION_ID',
    client_id='AZURE_CLIENT_ID',
    secret='AZURE_SECRET',
    tenant='AZURE_TENANT',
    ad_user='AZURE_AD_USER',
    password='AZURE_PASSWORD',
    cloud_environment='AZURE_CLOUD_ENVIRONMENT',
    cert_validation_mode='AZURE_CERT_VALIDATION_MODE',
    adfs_authority_url='AZURE_ADFS_AUTHORITY_URL'
)

# FUTURE: this should come from the SDK or an external location.
# For now, we have to copy from azure-cli
AZURE_API_PROFILES = {
    'latest': {
        'ContainerInstanceManagementClient': '2018-02-01-preview',
        'ComputeManagementClient': dict(
            default_api_version='2018-10-01',
            resource_skus='2018-10-01',
            disks='2018-10-01',
            snapshots='2018-10-01',
            virtual_machine_run_commands='2018-10-01'
        ),
        'NetworkManagementClient': '2018-08-01',
        'ResourceManagementClient': '2017-05-10',
        'StorageManagementClient': '2017-10-01',
        'WebsiteManagementClient': '2016-08-01',
        'PostgreSQLManagementClient': '2017-12-01',
        'MySQLManagementClient': '2017-12-01'
    },

    '2017-03-09-profile': {
        'ComputeManagementClient': '2016-03-30',
        'NetworkManagementClient': '2015-06-15',
        'ResourceManagementClient': '2016-02-01',
        'StorageManagementClient': '2016-01-01'
    }
}

AZURE_TAG_ARGS = dict(
    tags=dict(type='dict'),
    append_tags=dict(type='bool', default=True),
)

AZURE_COMMON_REQUIRED_IF = [
    ('log_mode', 'file', ['log_path'])
]

ANSIBLE_USER_AGENT = 'Ansible/{0}'.format(ANSIBLE_VERSION)
CLOUDSHELL_USER_AGENT_KEY = 'AZURE_HTTP_USER_AGENT'
VSCODEEXT_USER_AGENT_KEY = 'VSCODEEXT_USER_AGENT'

CIDR_PATTERN = re.compile(r"(([0-9]|[1-9][0-9]|1[0-9]{2}|2[0-4][0-9]|25[0-5])\.){3}([0-9]|[1-9][0-9]|1"
                          r"[0-9]{2}|2[0-4][0-9]|25[0-5])(/([0-9]|[1-2][0-9]|3[0-2]))")

AZURE_SUCCESS_STATE = "Succeeded"
AZURE_FAILED_STATE = "Failed"

HAS_AZURE = True
HAS_AZURE_EXC = None
HAS_AZURE_CLI_CORE = True

HAS_MSRESTAZURE = True
HAS_MSRESTAZURE_EXC = None

try:
    import importlib
except ImportError:
    # This passes the sanity import test, but does not provide a user friendly error message.
    # Doing so would require catching Exception for all imports of Azure dependencies in modules and module_utils.
    importlib = None

try:
    from packaging.version import Version
    HAS_PACKAGING_VERSION = True
    HAS_PACKAGING_VERSION_EXC = None
except ImportError as exc:
    Version = None
    HAS_PACKAGING_VERSION = False
    HAS_PACKAGING_VERSION_EXC = exc

# NB: packaging issue sometimes cause msrestazure not to be installed, check it separately
try:
    from msrest.serialization import Serializer
except ImportError as exc:
    HAS_MSRESTAZURE_EXC = exc
    HAS_MSRESTAZURE = False

try:
    from enum import Enum
    from msrestazure.azure_active_directory import AADTokenCredentials
    from msrestazure.azure_exceptions import CloudError
    from msrestazure.azure_active_directory import MSIAuthentication
    from msrestazure.tools import parse_resource_id, resource_id, is_valid_resource_id
    from msrestazure import azure_cloud
    from azure.common.credentials import ServicePrincipalCredentials, UserPassCredentials
    from azure.mgmt.monitor.version import VERSION as monitor_client_version
    from azure.mgmt.network.version import VERSION as network_client_version
    from azure.mgmt.storage.version import VERSION as storage_client_version
    from azure.mgmt.compute.version import VERSION as compute_client_version
    from azure.mgmt.resource.version import VERSION as resource_client_version
    from azure.mgmt.dns.version import VERSION as dns_client_version
    from azure.mgmt.web.version import VERSION as web_client_version
    from azure.mgmt.network import NetworkManagementClient
    from azure.mgmt.resource.resources import ResourceManagementClient
    from azure.mgmt.resource.subscriptions import SubscriptionClient
    from azure.mgmt.storage import StorageManagementClient
    from azure.mgmt.compute import ComputeManagementClient
    from azure.mgmt.dns import DnsManagementClient
    from azure.mgmt.monitor import MonitorManagementClient
    from azure.mgmt.web import WebSiteManagementClient
    from azure.mgmt.containerservice import ContainerServiceClient
    from azure.mgmt.marketplaceordering import MarketplaceOrderingAgreements
    from azure.mgmt.trafficmanager import TrafficManagerManagementClient
    from azure.storage.cloudstorageaccount import CloudStorageAccount
    from azure.storage.blob import PageBlobService, BlockBlobService
    from adal.authentication_context import AuthenticationContext
    from azure.mgmt.sql import SqlManagementClient
    from azure.mgmt.rdbms.postgresql import PostgreSQLManagementClient
    from azure.mgmt.rdbms.mysql import MySQLManagementClient
    from azure.mgmt.containerregistry import ContainerRegistryManagementClient
    from azure.mgmt.containerinstance import ContainerInstanceManagementClient
except ImportError as exc:
    HAS_AZURE_EXC = exc
    HAS_AZURE = False

try:
    from azure.cli.core.util import CLIError
    from azure.common.credentials import get_azure_cli_credentials, get_cli_profile
    from azure.common.cloud import get_cli_active_cloud
except ImportError:
    HAS_AZURE_CLI_CORE = False
    CLIError = Exception


def azure_id_to_dict(id):
    pieces = re.sub(r'^\/', '', id).split('/')
    result = {}
    index = 0
    while index < len(pieces) - 1:
        result[pieces[index]] = pieces[index + 1]
        index += 1
    return result


def format_resource_id(val, subscription_id, namespace, types, resource_group):
    return resource_id(name=val,
                       resource_group=resource_group,
                       namespace=namespace,
                       type=types,
                       subscription=subscription_id) if not is_valid_resource_id(val) else val


def normalize_location_name(name):
    return name.replace(' ', '').lower()


# FUTURE: either get this from the requirements file (if we can be sure it's always available at runtime)
# or generate the requirements files from this so we only have one source of truth to maintain...
AZURE_PKG_VERSIONS = {
    'StorageManagementClient': {
        'package_name': 'storage',
        'expected_version': '3.1.0'
    },
    'ComputeManagementClient': {
        'package_name': 'compute',
        'expected_version': '4.3.1'
    },
    'ContainerInstanceManagementClient': {
        'package_name': 'containerinstance',
        'expected_version': '0.4.0'
    },
    'NetworkManagementClient': {
        'package_name': 'network',
        'expected_version': '2.3.0'
    },
    'ResourceManagementClient': {
        'package_name': 'resource',
        'expected_version': '1.2.2'
    },
    'DnsManagementClient': {
        'package_name': 'dns',
        'expected_version': '1.2.0'
    },
    'WebSiteManagementClient': {
        'package_name': 'web',
        'expected_version': '0.32.0'
    },
    'TrafficManagerManagementClient': {
        'package_name': 'trafficmanager',
        'expected_version': '0.50.0'
    },
} if HAS_AZURE else {}


AZURE_MIN_RELEASE = '2.0.0'


class AzureRMModuleBase(object):
    def __init__(self, derived_arg_spec, bypass_checks=False, no_log=False,
                 check_invalid_arguments=None, mutually_exclusive=None, required_together=None,
                 required_one_of=None, add_file_common_args=False, supports_check_mode=False,
                 required_if=None, supports_tags=True, facts_module=False, skip_exec=False):

        merged_arg_spec = dict()
        merged_arg_spec.update(AZURE_COMMON_ARGS)
        if supports_tags:
            merged_arg_spec.update(AZURE_TAG_ARGS)

        if derived_arg_spec:
            merged_arg_spec.update(derived_arg_spec)

        merged_required_if = list(AZURE_COMMON_REQUIRED_IF)
        if required_if:
            merged_required_if += required_if

        self.module = AnsibleModule(argument_spec=merged_arg_spec,
                                    bypass_checks=bypass_checks,
                                    no_log=no_log,
                                    check_invalid_arguments=check_invalid_arguments,
                                    mutually_exclusive=mutually_exclusive,
                                    required_together=required_together,
                                    required_one_of=required_one_of,
                                    add_file_common_args=add_file_common_args,
                                    supports_check_mode=supports_check_mode,
                                    required_if=merged_required_if)

        if not HAS_PACKAGING_VERSION:
            self.fail("Do you have packaging installed? Try `pip install packaging`"
                      "- {0}".format(HAS_PACKAGING_VERSION_EXC))

        if not HAS_MSRESTAZURE:
            self.fail("Do you have msrestazure installed? Try `pip install msrestazure`"
                      "- {0}".format(HAS_MSRESTAZURE_EXC))

        if not HAS_AZURE:
            self.fail("Do you have azure>={1} installed? Try `pip install ansible[azure]`"
                      "- {0}".format(HAS_AZURE_EXC, AZURE_MIN_RELEASE))

        self._network_client = None
        self._storage_client = None
        self._resource_client = None
        self._compute_client = None
        self._dns_client = None
        self._web_client = None
        self._marketplace_client = None
        self._sql_client = None
        self._mysql_client = None
        self._postgresql_client = None
        self._containerregistry_client = None
        self._containerinstance_client = None
        self._containerservice_client = None
        self._traffic_manager_management_client = None
        self._monitor_client = None
        self._resource = None

        self.check_mode = self.module.check_mode
        self.api_profile = self.module.params.get('api_profile')
        self.facts_module = facts_module
        # self.debug = self.module.params.get('debug')

        # delegate auth to AzureRMAuth class (shared with all plugin types)
        self.azure_auth = AzureRMAuth(fail_impl=self.fail, **self.module.params)

        # common parameter validation
        if self.module.params.get('tags'):
            self.validate_tags(self.module.params['tags'])

        if not skip_exec:
            res = self.exec_module(**self.module.params)
            self.module.exit_json(**res)

    def check_client_version(self, client_type):
        # Ensure Azure modules are at least 2.0.0rc5.
        package_version = AZURE_PKG_VERSIONS.get(client_type.__name__, None)
        if package_version is not None:
            client_name = package_version.get('package_name')
            try:
                client_module = importlib.import_module(client_type.__module__)
                client_version = client_module.VERSION
            except RuntimeError:
                # can't get at the module version for some reason, just fail silently...
                return
            expected_version = package_version.get('expected_version')
            if Version(client_version) < Version(expected_version):
                self.fail("Installed azure-mgmt-{0} client version is {1}. The minimum supported version is {2}. Try "
                          "`pip install ansible[azure]`".format(client_name, client_version, expected_version))
            if Version(client_version) != Version(expected_version):
                self.module.warn("Installed azure-mgmt-{0} client version is {1}. The expected version is {2}. Try "
                                 "`pip install ansible[azure]`".format(client_name, client_version, expected_version))

    def exec_module(self, **kwargs):
        self.fail("Error: {0} failed to implement exec_module method.".format(self.__class__.__name__))

    def fail(self, msg, **kwargs):
        '''
        Shortcut for calling module.fail()

        :param msg: Error message text.
        :param kwargs: Any key=value pairs
        :return: None
        '''
        self.module.fail_json(msg=msg, **kwargs)

    def deprecate(self, msg, version=None):
        self.module.deprecate(msg, version)

    def log(self, msg, pretty_print=False):
        if pretty_print:
            self.module.debug(json.dumps(msg, indent=4, sort_keys=True))
        else:
            self.module.debug(msg)

    def validate_tags(self, tags):
        '''
        Check if tags dictionary contains string:string pairs.

        :param tags: dictionary of string:string pairs
        :return: None
        '''
        if not self.facts_module:
            if not isinstance(tags, dict):
                self.fail("Tags must be a dictionary of string:string values.")
            for key, value in tags.items():
                if not isinstance(value, str):
                    self.fail("Tags values must be strings. Found {0}:{1}".format(str(key), str(value)))

    def update_tags(self, tags):
        '''
        Call from the module to update metadata tags. Returns tuple
        with bool indicating if there was a change and dict of new
        tags to assign to the object.

        :param tags: metadata tags from the object
        :return: bool, dict
        '''
        new_tags = copy.copy(tags) if isinstance(tags, dict) else dict()
        param_tags = self.module.params.get('tags') if isinstance(self.module.params.get('tags'), dict) else dict()
        append_tags = self.module.params.get('append_tags') if self.module.params.get('append_tags') is not None else True
        changed = False
        # check add or update
        for key, value in param_tags.items():
            if not new_tags.get(key) or new_tags[key] != value:
                changed = True
                new_tags[key] = value
        # check remove
        if not append_tags:
            for key, value in tags.items():
                if not param_tags.get(key):
                    new_tags.pop(key)
                    changed = True
        return changed, new_tags

    def has_tags(self, obj_tags, tag_list):
        '''
        Used in fact modules to compare object tags to list of parameter tags. Return true if list of parameter tags
        exists in object tags.

        :param obj_tags: dictionary of tags from an Azure object.
        :param tag_list: list of tag keys or tag key:value pairs
        :return: bool
        '''

        if not obj_tags and tag_list:
            return False

        if not tag_list:
            return True

        matches = 0
        result = False
        for tag in tag_list:
            tag_key = tag
            tag_value = None
            if ':' in tag:
                tag_key, tag_value = tag.split(':')
            if tag_value and obj_tags.get(tag_key) == tag_value:
                matches += 1
            elif not tag_value and obj_tags.get(tag_key):
                matches += 1
        if matches == len(tag_list):
            result = True
        return result

    def get_resource_group(self, resource_group):
        '''
        Fetch a resource group.

        :param resource_group: name of a resource group
        :return: resource group object
        '''
        try:
            return self.rm_client.resource_groups.get(resource_group)
        except CloudError as cloud_error:
            self.fail("Error retrieving resource group {0} - {1}".format(resource_group, cloud_error.message))
        except Exception as exc:
            self.fail("Error retrieving resource group {0} - {1}".format(resource_group, str(exc)))

    def parse_resource_to_dict(self, resource):
        '''
        Return a dict of the give resource, which contains name and resource group.

        :param resource: It can be a resource name, id or a dict contains name and resource group.
        '''
        resource_dict = parse_resource_id(resource) if not isinstance(resource, dict) else resource
        resource_dict['resource_group'] = resource_dict.get('resource_group', self.resource_group)
        resource_dict['subscription_id'] = resource_dict.get('subscription_id', self.subscription_id)
        return resource_dict

    def serialize_obj(self, obj, class_name, enum_modules=None):
        '''
        Return a JSON representation of an Azure object.

        :param obj: Azure object
        :param class_name: Name of the object's class
        :param enum_modules: List of module names to build enum dependencies from.
        :return: serialized result
        '''
        enum_modules = [] if enum_modules is None else enum_modules

        dependencies = dict()
        if enum_modules:
            for module_name in enum_modules:
                mod = importlib.import_module(module_name)
                for mod_class_name, mod_class_obj in inspect.getmembers(mod, predicate=inspect.isclass):
                    dependencies[mod_class_name] = mod_class_obj
            self.log("dependencies: ")
            self.log(str(dependencies))
        serializer = Serializer(classes=dependencies)
        return serializer.body(obj, class_name, keep_readonly=True)

    def get_poller_result(self, poller, wait=5):
        '''
        Consistent method of waiting on and retrieving results from Azure's long poller

        :param poller Azure poller object
        :return object resulting from the original request
        '''
        try:
            delay = wait
            while not poller.done():
                self.log("Waiting for {0} sec".format(delay))
                poller.wait(timeout=delay)
            return poller.result()
        except Exception as exc:
            self.log(str(exc))
            raise

    def check_provisioning_state(self, azure_object, requested_state='present'):
        '''
        Check an Azure object's provisioning state. If something did not complete the provisioning
        process, then we cannot operate on it.

        :param azure_object An object such as a subnet, storageaccount, etc. Must have provisioning_state
                            and name attributes.
        :return None
        '''

        if hasattr(azure_object, 'properties') and hasattr(azure_object.properties, 'provisioning_state') and \
           hasattr(azure_object, 'name'):
            # resource group object fits this model
            if isinstance(azure_object.properties.provisioning_state, Enum):
                if azure_object.properties.provisioning_state.value != AZURE_SUCCESS_STATE and \
                   requested_state != 'absent':
                    self.fail("Error {0} has a provisioning state of {1}. Expecting state to be {2}.".format(
                              azure_object.name, azure_object.properties.provisioning_state, AZURE_SUCCESS_STATE))
                return
            if azure_object.properties.provisioning_state != AZURE_SUCCESS_STATE and \
               requested_state != 'absent':
                self.fail("Error {0} has a provisioning state of {1}. Expecting state to be {2}.".format(
                    azure_object.name, azure_object.properties.provisioning_state, AZURE_SUCCESS_STATE))
            return

        if hasattr(azure_object, 'provisioning_state') or not hasattr(azure_object, 'name'):
            if isinstance(azure_object.provisioning_state, Enum):
                if azure_object.provisioning_state.value != AZURE_SUCCESS_STATE and requested_state != 'absent':
                    self.fail("Error {0} has a provisioning state of {1}. Expecting state to be {2}.".format(
                        azure_object.name, azure_object.provisioning_state, AZURE_SUCCESS_STATE))
                return
            if azure_object.provisioning_state != AZURE_SUCCESS_STATE and requested_state != 'absent':
                self.fail("Error {0} has a provisioning state of {1}. Expecting state to be {2}.".format(
                    azure_object.name, azure_object.provisioning_state, AZURE_SUCCESS_STATE))

    def get_blob_client(self, resource_group_name, storage_account_name, storage_blob_type='block'):
        keys = dict()
        try:
            # Get keys from the storage account
            self.log('Getting keys')
            account_keys = self.storage_client.storage_accounts.list_keys(resource_group_name, storage_account_name)
        except Exception as exc:
            self.fail("Error getting keys for account {0} - {1}".format(storage_account_name, str(exc)))

        try:
            self.log('Create blob service')
            if storage_blob_type == 'page':
                return PageBlobService(endpoint_suffix=self._cloud_environment.suffixes.storage_endpoint,
                                       account_name=storage_account_name,
                                       account_key=account_keys.keys[0].value)
            elif storage_blob_type == 'block':
                return BlockBlobService(endpoint_suffix=self._cloud_environment.suffixes.storage_endpoint,
                                        account_name=storage_account_name,
                                        account_key=account_keys.keys[0].value)
            else:
                raise Exception("Invalid storage blob type defined.")
        except Exception as exc:
            self.fail("Error creating blob service client for storage account {0} - {1}".format(storage_account_name,
                                                                                                str(exc)))

    def create_default_pip(self, resource_group, location, public_ip_name, allocation_method='Dynamic'):
        '''
        Create a default public IP address <public_ip_name> to associate with a network interface.
        If a PIP address matching <public_ip_name> exists, return it. Otherwise, create one.

        :param resource_group: name of an existing resource group
        :param location: a valid azure location
        :param public_ip_name: base name to assign the public IP address
        :param allocation_method: one of 'Static' or 'Dynamic'
        :return: PIP object
        '''
        pip = None

        self.log("Starting create_default_pip {0}".format(public_ip_name))
        self.log("Check to see if public IP {0} exists".format(public_ip_name))
        try:
            pip = self.network_client.public_ip_addresses.get(resource_group, public_ip_name)
        except CloudError:
            pass

        if pip:
            self.log("Public ip {0} found.".format(public_ip_name))
            self.check_provisioning_state(pip)
            return pip

        params = self.network_models.PublicIPAddress(
            location=location,
            public_ip_allocation_method=allocation_method,
        )
        self.log('Creating default public IP {0}'.format(public_ip_name))
        try:
            poller = self.network_client.public_ip_addresses.create_or_update(resource_group, public_ip_name, params)
        except Exception as exc:
            self.fail("Error creating {0} - {1}".format(public_ip_name, str(exc)))

        return self.get_poller_result(poller)

    def create_default_securitygroup(self, resource_group, location, security_group_name, os_type, open_ports):
        '''
        Create a default security group <security_group_name> to associate with a network interface. If a security group matching
        <security_group_name> exists, return it. Otherwise, create one.

        :param resource_group: Resource group name
        :param location: azure location name
        :param security_group_name: base name to use for the security group
        :param os_type: one of 'Windows' or 'Linux'. Determins any default rules added to the security group.
        :param ssh_port: for os_type 'Linux' port used in rule allowing SSH access.
        :param rdp_port: for os_type 'Windows' port used in rule allowing RDP access.
        :return: security_group object
        '''
        group = None

        self.log("Create security group {0}".format(security_group_name))
        self.log("Check to see if security group {0} exists".format(security_group_name))
        try:
            group = self.network_client.network_security_groups.get(resource_group, security_group_name)
        except CloudError:
            pass

        if group:
            self.log("Security group {0} found.".format(security_group_name))
            self.check_provisioning_state(group)
            return group

        parameters = self.network_models.NetworkSecurityGroup()
        parameters.location = location

        if not open_ports:
            # Open default ports based on OS type
            if os_type == 'Linux':
                # add an inbound SSH rule
                parameters.security_rules = [
                    self.network_models.SecurityRule(protocol='Tcp',
                                                     source_address_prefix='*',
                                                     destination_address_prefix='*',
                                                     access='Allow',
                                                     direction='Inbound',
                                                     description='Allow SSH Access',
                                                     source_port_range='*',
                                                     destination_port_range='22',
                                                     priority=100,
                                                     name='SSH')
                ]
                parameters.location = location
            else:
                # for windows add inbound RDP and WinRM rules
                parameters.security_rules = [
                    self.network_models.SecurityRule(protocol='Tcp',
                                                     source_address_prefix='*',
                                                     destination_address_prefix='*',
                                                     access='Allow',
                                                     direction='Inbound',
                                                     description='Allow RDP port 3389',
                                                     source_port_range='*',
                                                     destination_port_range='3389',
                                                     priority=100,
                                                     name='RDP01'),
                    self.network_models.SecurityRule(protocol='Tcp',
                                                     source_address_prefix='*',
                                                     destination_address_prefix='*',
                                                     access='Allow',
                                                     direction='Inbound',
                                                     description='Allow WinRM HTTPS port 5986',
                                                     source_port_range='*',
                                                     destination_port_range='5986',
                                                     priority=101,
                                                     name='WinRM01'),
                ]
        else:
            # Open custom ports
            parameters.security_rules = []
            priority = 100
            for port in open_ports:
                priority += 1
                rule_name = "Rule_{0}".format(priority)
                parameters.security_rules.append(
                    self.network_models.SecurityRule(protocol='Tcp',
                                                     source_address_prefix='*',
                                                     destination_address_prefix='*',
                                                     access='Allow',
                                                     direction='Inbound',
                                                     source_port_range='*',
                                                     destination_port_range=str(port),
                                                     priority=priority,
                                                     name=rule_name)
                )

        self.log('Creating default security group {0}'.format(security_group_name))
        try:
            poller = self.network_client.network_security_groups.create_or_update(resource_group,
                                                                                  security_group_name,
                                                                                  parameters)
        except Exception as exc:
            self.fail("Error creating default security rule {0} - {1}".format(security_group_name, str(exc)))

        return self.get_poller_result(poller)

    @staticmethod
    def _validation_ignore_callback(session, global_config, local_config, **kwargs):
        session.verify = False

    def get_api_profile(self, client_type_name, api_profile_name):
        profile_all_clients = AZURE_API_PROFILES.get(api_profile_name)

        if not profile_all_clients:
            raise KeyError("unknown Azure API profile: {0}".format(api_profile_name))

        profile_raw = profile_all_clients.get(client_type_name, None)

        if not profile_raw:
            self.module.warn("Azure API profile {0} does not define an entry for {1}".format(api_profile_name, client_type_name))

        if isinstance(profile_raw, dict):
            if not profile_raw.get('default_api_version'):
                raise KeyError("Azure API profile {0} does not define 'default_api_version'".format(api_profile_name))
            return profile_raw

        # wrap basic strings in a dict that just defines the default
        return dict(default_api_version=profile_raw)

    def get_mgmt_svc_client(self, client_type, base_url=None, api_version=None):
        self.log('Getting management service client {0}'.format(client_type.__name__))
        self.check_client_version(client_type)

        client_argspec = inspect.getargspec(client_type.__init__)

        if not base_url:
            # most things are resource_manager, don't make everyone specify
            base_url = self.azure_auth._cloud_environment.endpoints.resource_manager

        client_kwargs = dict(credentials=self.azure_auth.azure_credentials, subscription_id=self.azure_auth.subscription_id, base_url=base_url)

        api_profile_dict = {}

        if self.api_profile:
            api_profile_dict = self.get_api_profile(client_type.__name__, self.api_profile)

        # unversioned clients won't accept profile; only send it if necessary
        # clients without a version specified in the profile will use the default
        if api_profile_dict and 'profile' in client_argspec.args:
            client_kwargs['profile'] = api_profile_dict

        # If the client doesn't accept api_version, it's unversioned.
        # If it does, favor explicitly-specified api_version, fall back to api_profile
        if 'api_version' in client_argspec.args:
            profile_default_version = api_profile_dict.get('default_api_version', None)
            if api_version or profile_default_version:
                client_kwargs['api_version'] = api_version or profile_default_version
                if 'profile' in client_kwargs:
                    # remove profile; only pass API version if specified
                    client_kwargs.pop('profile')

        client = client_type(**client_kwargs)

        # FUTURE: remove this once everything exposes models directly (eg, containerinstance)
        try:
            getattr(client, "models")
        except AttributeError:
            def _ansible_get_models(self, *arg, **kwarg):
                return self._ansible_models

            setattr(client, '_ansible_models', importlib.import_module(client_type.__module__).models)
            client.models = types.MethodType(_ansible_get_models, client)

        # Add user agent for Ansible
        client.config.add_user_agent(ANSIBLE_USER_AGENT)
        # Add user agent when running from Cloud Shell
        if CLOUDSHELL_USER_AGENT_KEY in os.environ:
            client.config.add_user_agent(os.environ[CLOUDSHELL_USER_AGENT_KEY])
        # Add user agent when running from VSCode extension
        if VSCODEEXT_USER_AGENT_KEY in os.environ:
            client.config.add_user_agent(os.environ[VSCODEEXT_USER_AGENT_KEY])

        if self.azure_auth._cert_validation_mode == 'ignore':
            client.config.session_configuration_callback = self._validation_ignore_callback

        return client

    # passthru methods to AzureAuth instance for backcompat
    @property
    def credentials(self):
        return self.azure_auth.credentials

    @property
    def _cloud_environment(self):
        return self.azure_auth._cloud_environment

    @property
    def subscription_id(self):
        return self.azure_auth.subscription_id

    @property
    def storage_client(self):
        self.log('Getting storage client...')
        if not self._storage_client:
            self._storage_client = self.get_mgmt_svc_client(StorageManagementClient,
                                                            base_url=self._cloud_environment.endpoints.resource_manager,
                                                            api_version='2018-07-01')
        return self._storage_client

    @property
    def storage_models(self):
<<<<<<< HEAD
        return StorageManagementClient.models("2018-07-01")
=======
        return StorageManagementClient.models("2018-10-01")
>>>>>>> 3e870637

    @property
    def network_client(self):
        self.log('Getting network client')
        if not self._network_client:
            self._network_client = self.get_mgmt_svc_client(NetworkManagementClient,
                                                            base_url=self._cloud_environment.endpoints.resource_manager,
                                                            api_version='2018-08-01')
        return self._network_client

    @property
    def network_models(self):
        self.log("Getting network models...")
        return NetworkManagementClient.models("2018-08-01")

    @property
    def rm_client(self):
        self.log('Getting resource manager client')
        if not self._resource_client:
            self._resource_client = self.get_mgmt_svc_client(ResourceManagementClient,
                                                             base_url=self._cloud_environment.endpoints.resource_manager,
                                                             api_version='2017-05-10')
        return self._resource_client

    @property
    def rm_models(self):
        self.log("Getting resource manager models")
        return ResourceManagementClient.models("2017-05-10")

    @property
    def compute_client(self):
        self.log('Getting compute client')
        if not self._compute_client:
            self._compute_client = self.get_mgmt_svc_client(ComputeManagementClient,
                                                            base_url=self._cloud_environment.endpoints.resource_manager,
                                                            api_version='2017-03-30')
        return self._compute_client

    @property
    def compute_models(self):
        self.log("Getting compute models")
        return ComputeManagementClient.models("2017-03-30")

    @property
    def dns_client(self):
        self.log('Getting dns client')
        if not self._dns_client:
            self._dns_client = self.get_mgmt_svc_client(DnsManagementClient,
                                                        base_url=self._cloud_environment.endpoints.resource_manager)
        return self._dns_client

    @property
    def web_client(self):
        self.log('Getting web client')
        if not self._web_client:
            self._web_client = self.get_mgmt_svc_client(WebSiteManagementClient,
                                                        base_url=self._cloud_environment.endpoints.resource_manager,
                                                        api_version='2016-08-01')
        return self._web_client

    @property
    def containerservice_client(self):
        self.log('Getting container service client')
        if not self._containerservice_client:
            self._containerservice_client = self.get_mgmt_svc_client(ContainerServiceClient,
                                                                     base_url=self._cloud_environment.endpoints.resource_manager)
        return self._containerservice_client

    @property
    def sql_client(self):
        self.log('Getting SQL client')
        if not self._sql_client:
            self._sql_client = self.get_mgmt_svc_client(SqlManagementClient,
                                                        base_url=self._cloud_environment.endpoints.resource_manager)
        return self._sql_client

    @property
    def postgresql_client(self):
        self.log('Getting PostgreSQL client')
        if not self._postgresql_client:
            self._postgresql_client = self.get_mgmt_svc_client(PostgreSQLManagementClient,
                                                               base_url=self._cloud_environment.endpoints.resource_manager)
        return self._postgresql_client

    @property
    def mysql_client(self):
        self.log('Getting MySQL client')
        if not self._mysql_client:
            self._mysql_client = self.get_mgmt_svc_client(MySQLManagementClient,
                                                          base_url=self._cloud_environment.endpoints.resource_manager)
        return self._mysql_client

    @property
    def sql_client(self):
        self.log('Getting SQL client')
        if not self._sql_client:
            self._sql_client = self.get_mgmt_svc_client(SqlManagementClient,
                                                        base_url=self._cloud_environment.endpoints.resource_manager)
        return self._sql_client

    @property
    def containerregistry_client(self):
        self.log('Getting container registry mgmt client')
        if not self._containerregistry_client:
            self._containerregistry_client = self.get_mgmt_svc_client(ContainerRegistryManagementClient,
                                                                      base_url=self._cloud_environment.endpoints.resource_manager,
                                                                      api_version='2017-10-01')

        return self._containerregistry_client

    @property
    def containerinstance_client(self):
        self.log('Getting container instance mgmt client')
        if not self._containerinstance_client:
            self._containerinstance_client = self.get_mgmt_svc_client(ContainerInstanceManagementClient,
                                                                      base_url=self._cloud_environment.endpoints.resource_manager,
                                                                      api_version='2018-06-01')

        return self._containerinstance_client

    @property
    def marketplace_client(self):
        self.log('Getting marketplace agreement client')
        if not self._marketplace_client:
            self._marketplace_client = self.get_mgmt_svc_client(MarketplaceOrderingAgreements,
                                                                base_url=self._cloud_environment.endpoints.resource_manager)
        return self._marketplace_client

    @property
    def traffic_manager_management_client(self):
        self.log('Getting traffic manager client')
        if not self._traffic_manager_management_client:
            self._traffic_manager_management_client = self.get_mgmt_svc_client(TrafficManagerManagementClient,
                                                                               base_url=self._cloud_environment.endpoints.resource_manager)
        return self._traffic_manager_management_client

    @property
    def monitor_client(self):
        self.log('Getting monitor client')
        if not self._monitor_client:
            self._monitor_client = self.get_mgmt_svc_client(MonitorManagementClient,
                                                            base_url=self._cloud_environment.endpoints.resource_manager)
        return self._monitor_client


class AzureRMAuthException(Exception):
    pass


class AzureRMAuth(object):
    def __init__(self, auth_source='auto', profile=None, subscription_id=None, client_id=None, secret=None,
                 tenant=None, ad_user=None, password=None, cloud_environment='AzureCloud', cert_validation_mode='validate',
                 api_profile='latest', adfs_authority_url=None, fail_impl=None, **kwargs):

        if fail_impl:
            self._fail_impl = fail_impl
        else:
            self._fail_impl = self._default_fail_impl

        self._cloud_environment = None
        self._adfs_authority_url = None

        # authenticate
        self.credentials = self._get_credentials(
            dict(auth_source=auth_source, profile=profile, subscription_id=subscription_id, client_id=client_id, secret=secret,
                 tenant=tenant, ad_user=ad_user, password=password, cloud_environment=cloud_environment,
                 cert_validation_mode=cert_validation_mode, api_profile=api_profile, adfs_authority_url=adfs_authority_url))

        if not self.credentials:
            if HAS_AZURE_CLI_CORE:
                self.fail("Failed to get credentials. Either pass as parameters, set environment variables, "
                          "define a profile in ~/.azure/credentials, or log in with Azure CLI (`az login`).")
            else:
                self.fail("Failed to get credentials. Either pass as parameters, set environment variables, "
                          "define a profile in ~/.azure/credentials, or install Azure CLI and log in (`az login`).")

        # cert validation mode precedence: module-arg, credential profile, env, "validate"
        self._cert_validation_mode = cert_validation_mode or self.credentials.get('cert_validation_mode') or \
            os.environ.get('AZURE_CERT_VALIDATION_MODE') or 'validate'

        if self._cert_validation_mode not in ['validate', 'ignore']:
            self.fail('invalid cert_validation_mode: {0}'.format(self._cert_validation_mode))

        # if cloud_environment specified, look up/build Cloud object
        raw_cloud_env = self.credentials.get('cloud_environment')
        if self.credentials.get('credentials') is not None and raw_cloud_env is not None:
            self._cloud_environment = raw_cloud_env
        elif not raw_cloud_env:
            self._cloud_environment = azure_cloud.AZURE_PUBLIC_CLOUD  # SDK default
        else:
            # try to look up "well-known" values via the name attribute on azure_cloud members
            all_clouds = [x[1] for x in inspect.getmembers(azure_cloud) if isinstance(x[1], azure_cloud.Cloud)]
            matched_clouds = [x for x in all_clouds if x.name == raw_cloud_env]
            if len(matched_clouds) == 1:
                self._cloud_environment = matched_clouds[0]
            elif len(matched_clouds) > 1:
                self.fail("Azure SDK failure: more than one cloud matched for cloud_environment name '{0}'".format(raw_cloud_env))
            else:
                if not urlparse.urlparse(raw_cloud_env).scheme:
                    self.fail("cloud_environment must be an endpoint discovery URL or one of {0}".format([x.name for x in all_clouds]))
                try:
                    self._cloud_environment = azure_cloud.get_cloud_from_metadata_endpoint(raw_cloud_env)
                except Exception as e:
                    self.fail("cloud_environment {0} could not be resolved: {1}".format(raw_cloud_env, e.message), exception=traceback.format_exc())

        if self.credentials.get('subscription_id', None) is None and self.credentials.get('credentials') is None:
            self.fail("Credentials did not include a subscription_id value.")
        self.log("setting subscription_id")
        self.subscription_id = self.credentials['subscription_id']

        # get authentication authority
        # for adfs, user could pass in authority or not.
        # for others, use default authority from cloud environment
        if self.credentials.get('adfs_authority_url') is None:
            self._adfs_authority_url = self._cloud_environment.endpoints.active_directory
        else:
            self._adfs_authority_url = self.credentials.get('adfs_authority_url')

        # get resource from cloud environment
        self._resource = self._cloud_environment.endpoints.active_directory_resource_id

        if self.credentials.get('credentials') is not None:
            # AzureCLI credentials
            self.azure_credentials = self.credentials['credentials']
        elif self.credentials.get('client_id') is not None and \
                self.credentials.get('secret') is not None and \
                self.credentials.get('tenant') is not None:
                self.azure_credentials = ServicePrincipalCredentials(client_id=self.credentials['client_id'],
                                                                     secret=self.credentials['secret'],
                                                                     tenant=self.credentials['tenant'],
                                                                     cloud_environment=self._cloud_environment,
                                                                     verify=self._cert_validation_mode == 'validate')

        elif self.credentials.get('ad_user') is not None and \
                self.credentials.get('password') is not None and \
                self.credentials.get('client_id') is not None and \
                self.credentials.get('tenant') is not None:

                self.azure_credentials = self.acquire_token_with_username_password(
                    self._adfs_authority_url,
                    self._resource,
                    self.credentials['ad_user'],
                    self.credentials['password'],
                    self.credentials['client_id'],
                    self.credentials['tenant'])

        elif self.credentials.get('ad_user') is not None and self.credentials.get('password') is not None:
            tenant = self.credentials.get('tenant')
            if not tenant:
                tenant = 'common'  # SDK default

            self.azure_credentials = UserPassCredentials(self.credentials['ad_user'],
                                                         self.credentials['password'],
                                                         tenant=tenant,
                                                         cloud_environment=self._cloud_environment,
                                                         verify=self._cert_validation_mode == 'validate')
        else:
            self.fail("Failed to authenticate with provided credentials. Some attributes were missing. "
                      "Credentials must include client_id, secret and tenant or ad_user and password, or "
                      "ad_user, password, client_id, tenant and adfs_authority_url(optional) for ADFS authentication, or "
                      "be logged in using AzureCLI.")

    def fail(self, msg, exception=None, **kwargs):
        self._fail_impl(msg)

    def _default_fail_impl(self, msg, exception=None, **kwargs):
        raise AzureRMAuthException(msg)

    def _get_profile(self, profile="default"):
        path = expanduser("~/.azure/credentials")
        try:
            config = configparser.ConfigParser()
            config.read(path)
        except Exception as exc:
            self.fail("Failed to access {0}. Check that the file exists and you have read "
                      "access. {1}".format(path, str(exc)))
        credentials = dict()
        for key in AZURE_CREDENTIAL_ENV_MAPPING:
            try:
                credentials[key] = config.get(profile, key, raw=True)
            except Exception:
                pass

        if credentials.get('subscription_id'):
            return credentials

        return None

    def _get_msi_credentials(self, subscription_id_param=None):
        credentials = MSIAuthentication()
        subscription_id = subscription_id_param or os.environ.get(AZURE_CREDENTIAL_ENV_MAPPING['subscription_id'], None)
        if not subscription_id:
            try:
                # use the first subscription of the MSI
                subscription_client = SubscriptionClient(credentials)
                subscription = next(subscription_client.subscriptions.list())
                subscription_id = str(subscription.subscription_id)
            except Exception as exc:
                self.fail("Failed to get MSI token: {0}. "
                          "Please check whether your machine enabled MSI or grant access to any subscription.".format(str(exc)))
        return {
            'credentials': credentials,
            'subscription_id': subscription_id
        }

    def _get_azure_cli_credentials(self):
        credentials, subscription_id = get_azure_cli_credentials()
        cloud_environment = get_cli_active_cloud()

        cli_credentials = {
            'credentials': credentials,
            'subscription_id': subscription_id,
            'cloud_environment': cloud_environment
        }
        return cli_credentials

    def _get_env_credentials(self):
        env_credentials = dict()
        for attribute, env_variable in AZURE_CREDENTIAL_ENV_MAPPING.items():
            env_credentials[attribute] = os.environ.get(env_variable, None)

        if env_credentials['profile']:
            credentials = self._get_profile(env_credentials['profile'])
            return credentials

        if env_credentials.get('subscription_id') is not None:
            return env_credentials

        return None

    # TODO: use explicit kwargs instead of intermediate dict
    def _get_credentials(self, params):
        # Get authentication credentials.
        self.log('Getting credentials')

        arg_credentials = dict()
        for attribute, env_variable in AZURE_CREDENTIAL_ENV_MAPPING.items():
            arg_credentials[attribute] = params.get(attribute, None)

        auth_source = params.get('auth_source', None)
        if not auth_source:
            auth_source = os.environ.get('ANSIBLE_AZURE_AUTH_SOURCE', 'auto')

        if auth_source == 'msi':
            self.log('Retrieving credenitals from MSI')
            return self._get_msi_credentials(arg_credentials['subscription_id'])

        if auth_source == 'cli':
            if not HAS_AZURE_CLI_CORE:
                self.fail("Azure auth_source is `cli`, but azure-cli package is not available. Try `pip install azure-cli --upgrade`")
            try:
                self.log('Retrieving credentials from Azure CLI profile')
                cli_credentials = self._get_azure_cli_credentials()
                return cli_credentials
            except CLIError as err:
                self.fail("Azure CLI profile cannot be loaded - {0}".format(err))

        if auth_source == 'env':
            self.log('Retrieving credentials from environment')
            env_credentials = self._get_env_credentials()
            return env_credentials

        if auth_source == 'credential_file':
            self.log("Retrieving credentials from credential file")
            profile = params.get('profile', 'default')
            default_credentials = self._get_profile(profile)
            return default_credentials

        # auto, precedence: module parameters -> environment variables -> default profile in ~/.azure/credentials
        # try module params
        if arg_credentials['profile'] is not None:
            self.log('Retrieving credentials with profile parameter.')
            credentials = self._get_profile(arg_credentials['profile'])
            return credentials

        if arg_credentials['subscription_id']:
            self.log('Received credentials from parameters.')
            return arg_credentials

        # try environment
        env_credentials = self._get_env_credentials()
        if env_credentials:
            self.log('Received credentials from env.')
            return env_credentials

        # try default profile from ~./azure/credentials
        default_credentials = self._get_profile()
        if default_credentials:
            self.log('Retrieved default profile credentials from ~/.azure/credentials.')
            return default_credentials

        try:
            if HAS_AZURE_CLI_CORE:
                self.log('Retrieving credentials from AzureCLI profile')
            cli_credentials = self._get_azure_cli_credentials()
            return cli_credentials
        except CLIError as ce:
            self.log('Error getting AzureCLI profile credentials - {0}'.format(ce))

        return None

    def acquire_token_with_username_password(self, authority, resource, username, password, client_id, tenant):
        authority_uri = authority

        if tenant is not None:
            authority_uri = authority + '/' + tenant

        context = AuthenticationContext(authority_uri)
        token_response = context.acquire_token_with_username_password(resource, username, password, client_id)

        return AADTokenCredentials(token_response)

    def log(self, msg, pretty_print=False):
        pass
        # Use only during module development
        # if self.debug:
        #     log_file = open('azure_rm.log', 'a')
        #     if pretty_print:
        #         log_file.write(json.dumps(msg, indent=4, sort_keys=True))
        #     else:
        #         log_file.write(msg + u'\n')<|MERGE_RESOLUTION|>--- conflicted
+++ resolved
@@ -788,11 +788,8 @@
 
     @property
     def storage_models(self):
-<<<<<<< HEAD
         return StorageManagementClient.models("2018-07-01")
-=======
-        return StorageManagementClient.models("2018-10-01")
->>>>>>> 3e870637
+
 
     @property
     def network_client(self):
