language: python
python: '2.7'

branches:
  only:
    - master

env:
  global:
    - exit_code=0
    - number_per_job=2
    - message=()
    - ANSIBLE_VERSION=latest
    - max_retry_count=2
    #- ANSIBLE_VERSION=2.4.2.0
  matrix:
    - id=1
    - id=2
    - id=3
    - id=4
    - id=5
    - id=6
    - id=7
    - id=8
    - id=9
    - id=10
    - id=11
    - id=12
    - id=13
    - id=14
    - id=15
    - id=16
    - id=17
    - id=18
    - id=19
    - id=20
    - id=21
    - id=22
    - id=23
    - id=24
    - id=25
    - id=26
    - id=27
    - id=28
    - id=29
    - id=30

before_install:
  - sudo apt-get update -qq
  - mkdir ~/.azure
  - touch ~/.azure/credentials
  - printf "[default]\nsubscription_id=${subscriptionId}\nclient_id=${clientId}\nsecret=${secret}\ntenant=${tenant}" > ~/.azure/credentials
  - run_test(){
      file=$1;
      filename=${file##tests/integration/};
      test_name=${file##tests/integration/targets/};
      test_name=${test_name%%/tasks/main.yml};
      m=1;

      echo Run test $test_name from $filename;
      resource_group="asb-roletest-${test_name##azure_rm_}$(date +%s)";

      printf "{\"resource_group\":\"$resource_group\",\n\"test\":\"$filename\"}" > ~/arg.json;
      cat ~/arg.json;

      while [ $m -le $max_retry_count ]; do
        echo Run test $m time;
      
<<<<<<< HEAD
        travis_wait 50 ansible-playbook tests/integration/main.yml;
=======
        travis_wait 50 ansible-playbook tests/integration/main.yml --extra-vars "{\"test\":$filename,\"resource_group\":$resource_group,\"azure_subscription_id\":$AZURE_SUBSCRIPTION_ID,\"azure_tenant\":$AZURE_TENANT,\"azure_client_id\":$AZURE_CLIENT_ID,\"azure_object_id\":$AZURE_OBJECT_ID}";
>>>>>>> 9ddc9e62

        if [ $? -ne 0 ]; then
          echo test $test_name failed;          

          if [ $m -eq $max_retry_count ]; then
            message+=($test_name);
            export exit_code=1;
          fi;
          
          m=$[$m+1];
        else
          echo test $test_name passed;          
          break;
        fi;
        
      done;
      
    }


  - scan_test() {
      end=$((id * number_per_job));
      start=$((end - number_per_job));

      liststr=tests/integration/targets/azure_rm_*/tasks/main.yml;
      list=($liststr);

      echo start = $start, end = $end, list_lenth = ${#list[@]};

      for (( i = $start; i < $end; i++ )); do
        if [ "$i" -lt "${#list[@]}" ]; then
          run_test ${list[$i]};
        fi
      done;
    }

install:
  - if [ "$ANSIBLE_VERSION" = "latest" ]; then pip install ansible[azure]; else pip
    install ansible[azure]==$ANSIBLE_VERSION; fi
  - "{ echo '[defaults]'; echo 'roles_path = ../'; } >> ansible.cfg"
  - pip install -I -r ./files/requirements-azure.txt
  - pip  freeze

script:
  - scan_test
  - exit $exit_code

notifications:
  webhooks: https://galaxy.ansible.com/api/v1/notifications/
  email:
    - yuwzho@microsoft.com
    - zikalino@microsoft.com
    - yungez@microsoft.com
    - yaweiw@microsoft.com
<|MERGE_RESOLUTION|>--- conflicted
+++ resolved
@@ -60,17 +60,13 @@
       echo Run test $test_name from $filename;
       resource_group="asb-roletest-${test_name##azure_rm_}$(date +%s)";
 
-      printf "{\"resource_group\":\"$resource_group\",\n\"test\":\"$filename\"}" > ~/arg.json;
+      printf "{\"resource_group\":\"$resource_group\",\n\"test\":\"$filename\",\n\"azure_object_id\":\"$AZURE_OBJECT_ID\"}" > ~/arg.json;
       cat ~/arg.json;
 
       while [ $m -le $max_retry_count ]; do
         echo Run test $m time;
       
-<<<<<<< HEAD
         travis_wait 50 ansible-playbook tests/integration/main.yml;
-=======
-        travis_wait 50 ansible-playbook tests/integration/main.yml --extra-vars "{\"test\":$filename,\"resource_group\":$resource_group,\"azure_subscription_id\":$AZURE_SUBSCRIPTION_ID,\"azure_tenant\":$AZURE_TENANT,\"azure_client_id\":$AZURE_CLIENT_ID,\"azure_object_id\":$AZURE_OBJECT_ID}";
->>>>>>> 9ddc9e62
 
         if [ $? -ne 0 ]; then
           echo test $test_name failed;          
