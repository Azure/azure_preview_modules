#!/usr/bin/python
#
# Copyright (c) 2019 Zim Kalinowski, (@zikalino)
#
# GNU General Public License v3.0+ (see COPYING or https://www.gnu.org/licenses/gpl-3.0.txt)

from __future__ import absolute_import, division, print_function
__metaclass__ = type


ANSIBLE_METADATA = {'metadata_version': '1.1',
                    'status': ['preview'],
                    'supported_by': 'community'}


DOCUMENTATION = '''
---
module: azure_rm_galleryimageversion
version_added: '2.9'
short_description: Manage Azure SIG Image Version instance
description:
    - Create, update and delete instance of Azure SIG Image Version.
options:
    resource_group:
        description:
            - The name of the resource group.
        required: true
        type: str
    gallery_name:
        description:
            - The name of the Shared Image Gallery in which the Image Definition resides.
        required: true
        type: str
    gallery_image_name:
        description:
            - The name of the gallery Image Definition in which the Image Version is to be created.
        required: true
        type: str
    name:
        description:
            - The name of the gallery Image Version to be created.
            - Needs to follow semantic version name pattern, The allowed characters are digit and period.
            - Digits must be within the range of a 32-bit integer. For example <MajorVersion>.<MinorVersion>.<Patch>.
        required: true
        type: str
    location:
        description:
            - Resource location.
        type: str
<<<<<<< HEAD
=======
    storage_profile:
        description:
            - Storage profile
        required: true
        version_added: "2.10"
        type: dict
        suboptions:
            source_image:
                description:
                    - Reference to managed image or gallery image version
                    - Could be resource ID to managed image, or dictionary containing I(resource_group) and I(name)
                    - Could be resource ID to image version, or dictionary containing I(resource_group),I(gallery_name), I(gallery_image_name) and I(version)
                    - Mutual exclusive with os_disk and data_disks
                type: raw
            os_disk:
                description:
                    - os disk snapshot
                    - Mutual exclusive with source_image
                type: raw
                suboptions:
                    source:
                        description:
                            - Reference to os disk snapshot. Could be resource ID or dictionary containing I(resource_group) and I(name)
                        type: str
                    host_caching:
                        description:
                            - host disk caching
                        type: str
                        default: None
                        choices:
                            - None
                            - ReadOnly
                            - ReadWrite
            data_disks:
                description:
                    - list of data disk snapshot
                    - Mutual exclusive with source_image
                type: list
                suboptions:
                    source:
                        description:
                            - Reference to data disk snapshot. Could be resource ID or dictionary containing I(resource_group) and I(name)
                        type: str
                    lun:
                        description:
                            - lun of the data disk
                        type: int
                    host_caching:
                        description:
                            - host disk caching
                        type: str
                        default: None
                        choices:
                            - None
                            - ReadOnly
                            - ReadWrite
>>>>>>> 354baf42
    publishing_profile:
        description:
            - Publishing profile.
        required: true
        type: dict
        suboptions:
            target_regions:
                description:
                    - The target regions where the Image Version is going to be replicated to.
                    - This property is updatable.
                type: list
                suboptions:
                    name:
                        description:
                            - Region name.
                        type: str
                    regional_replica_count:
                        description:
                            - The number of replicas of the Image Version to be created per region.
                            - This property would take effect for a region when regionalReplicaCount is not specified.
                            - This property is updatable.
                        type: str
                    storage_account_type:
                        description:
                            - Storage account type.
                        type: str
            managed_image:
                description:
<<<<<<< HEAD
                    - Managed image reference, could be resource ID, or dictionary containing I(resource_group) and I(name).
            snapshot:
                description:
                    - Source snapshot to be used.
=======
                    - Managed image reference, could be resource ID, or dictionary containing I(resource_group) and I(name)
                    - Obsolete since 2.10, use storage_profile instead
            snapshot:
                description:
                    - Source snapshot to be used.
                    - Obsolete since 2.10, use storage_profile instead
>>>>>>> 354baf42
            replica_count:
                description:
                    - The number of replicas of the Image Version to be created per region.
                    - This property would take effect for a region when regionalReplicaCount is not specified.
                    - This property is updatable.
                type: int
            exclude_from_latest:
                description:
                    If I(exclude_from_latest=true), Virtual Machines deployed from the latest version of the Image Definition won't use this Image Version.
                type: bool
            end_of_life_date:
                description:
                    - The end of life date of the gallery Image Version.
                    - This property can be used for decommissioning purposes.
                    - This property is updatable. Format should be according to ISO-8601, for instance "2019-06-26".
                type: str
            storage_account_type:
                description:
                    - Specifies the storage account type to be used to store the image.
                    - This property is not updatable.
                type: str
    state:
        description:
            - Assert the state of the GalleryImageVersion.
            - Use C(present) to create or update an GalleryImageVersion and C(absent) to delete it.
        default: present
        choices:
            - absent
            - present
        type: str
extends_documentation_fragment:
    - azure
    - azure_tags
author:
    - Zim Kalinowski (@zikalino)

'''

EXAMPLES = '''
- name: Create a gallery image version form a managed image
  azure_rm_galleryimageversion:
    resource_group: myResourceGroup
    gallery_name: myGallery
    gallery_image_name: myGalleryImage
    name: 1.1.0
    location: East US
    publishing_profile:
      end_of_life_date: "2020-10-01t00:00:00+00:00"
      exclude_from_latest: yes
      replica_count: 4
      storage_account_type: Standard_LRS
      target_regions:
        - name: West US
          regional_replica_count: 1
        - name: East US
          regional_replica_count: 3
          storage_account_type: Standard_LRS
    storage_profile:
        source_image: /subscriptions/sub123/resourceGroups/group123/providers/Microsoft.Compute/images/myOsImage

- name: Create a gallery image version from another gallery image version
  azure_rm_galleryimageversion:
    resource_group: myResourceGroup
    gallery_name: myGallery
    gallery_image_name: myGalleryImage
    name: 1.2.0
    location: East US
    publishing_profile:
      end_of_life_date: "2020-10-01t00:00:00+00:00"
      exclude_from_latest: yes
      replica_count: 4
      storage_account_type: Standard_LRS
      target_regions:
        - name: West US
          regional_replica_count: 1
        - name: East US
          regional_replica_count: 3
          storage_account_type: Standard_LRS
    storage_profile:
        source_image:
            version: 1.1.0
            gallery_name: myGallery2
            gallery_image_name: myGalleryImage2

- name: Create gallery image by using one os dist snapshot and zero or many data disk snapshots
  azure_rm_galleryimageversion:
    resource_group: myRsourceGroup
    gallery_name: myGallery
    gallery_image_name: myGalleryImage
    name: 3.4.0
    location: East  US
    publishing_profile:
      end_of_life_date: "2020-10-01t00:00:00+00:00"
      exclude_from_latest: yes
      replica_count: 1
      storage_account_type: Standard_LRS
      target_regions:
        - name: East US
          regional_replica_count: 1
          storage_account_type: Standard_LRS
    storage_profile:
      os_disk:
          source: "/subscriptions/mySub/resourceGroups/myGroup/providers/Microsoft.Compute/snapshots/os_snapshot_vma"
      data_disks:
          - lun: 0
            source:
              name: data_snapshot_vma
          - lun: 1
            source: "/subscriptions/mySub/resourceGroups/myGroup/providers/Microsoft.Compute/snapshots/data_snapshot_vmb"
'''

RETURN = '''
id:
    description:
        - Resource ID.
    returned: always
    type: str
    sample: "/subscriptions/xxxxxxxx-xxxx-xxxx-xxxx-xxxxxxxxxxxx/resourceGroups/myResourceGroup/providers/Microsoft.Compute/galleries/myGalle
           ry1283/images/myImage/versions/10.1.3"
'''

import time
import json
from ansible.module_utils.azure_rm_common_ext import AzureRMModuleBaseExt
from ansible.module_utils.azure_rm_common_rest import GenericRestClient
try:
    from msrestazure.azure_exceptions import CloudError
except ImportError:
    # This is handled in azure_rm_common
    pass


class Actions:
    NoAction, Create, Update, Delete = range(4)


class AzureRMGalleryImageVersions(AzureRMModuleBaseExt):
    def __init__(self):
        self.module_arg_spec = dict(
            resource_group=dict(
                type='str',
                updatable=False,
                disposition='resourceGroupName',
                required=True
            ),
            gallery_name=dict(
                type='str',
                updatable=False,
                disposition='galleryName',
                required=True
            ),
            gallery_image_name=dict(
                type='str',
                updatable=False,
                disposition='galleryImageName',
                required=True
            ),
            name=dict(
                type='str',
                updatable=False,
                disposition='galleryImageVersionName',
                required=True
            ),
            location=dict(
                type='str',
                updatable=False,
                disposition='/',
                comparison='location'
            ),
            storage_profile=dict(
                type='dict',
                updatable=False,
                disposition='/properties/storageProfile',
                comparison='ignore',
                options=dict(
                    source_image=dict(
                        type='raw',
                        disposition='source/id',
                        purgeIfNone=True,
                        pattern=[('/subscriptions/{subscription_id}/resourceGroups'
                                  '/{resource_group}/providers/Microsoft.Compute'
                                  '/images/{name}'),
                                 ('/subscriptions/{subscription_id}/resourceGroups'
                                  '/{resource_group}/providers/Microsoft.Compute'
                                  '/galleries/{gallery_name}/images/{gallery_image_name}'
                                  '/versions/{version}')]
                    ),
                    os_disk=dict(
                        type='dict',
                        disposition='osDiskImage',
                        purgeIfNone=True,
                        comparison='ignore',
                        options=dict(
                            source=dict(
                                type='raw',
                                disposition='source/id',
                                pattern=('/subscriptions/{subscription_id}/resourceGroups'
                                         '/{resource_group}/providers/Microsoft.Compute'
                                         '/snapshots/{name}')
                            ),
                            host_caching=dict(
                                type='str',
                                disposition='hostCaching',
                                default="None",
                                choices=["ReadOnly", "ReadWrite", "None"]
                            )
                        )
                    ),
                    data_disks=dict(
                        type='list',
                        disposition='dataDiskImages',
                        purgeIfNone=True,
                        options=dict(
                            lun=dict(
                                type='int'
                            ),
                            source=dict(
                                type='raw',
                                disposition="source/id",
                                pattern=('/subscriptions/{subscription_id}/resourceGroups'
                                         '/{resource_group}/providers/Microsoft.Compute'
                                         '/snapshots/{name}')
                            ),
                            host_caching=dict(
                                type='str',
                                disposition='hostCaching',
                                default="None",
                                choices=["ReadOnly", "ReadWrite", "None"]
                            )
                        )
                    )
                )
            ),
            publishing_profile=dict(
                type='dict',
                disposition='/properties/publishingProfile',
                options=dict(
                    target_regions=dict(
                        type='list',
                        disposition='targetRegions',
                        options=dict(
                            name=dict(
                                type='str',
                                required=True,
                                comparison='location'
                            ),
                            regional_replica_count=dict(
                                type='int',
                                disposition='regionalReplicaCount'
                            ),
                            storage_account_type=dict(
                                type='str',
                                disposition='storageAccountType'
                            )
                        )
                    ),
                    managed_image=dict(
                        type='raw',
                        pattern=('/subscriptions/{subscription_id}/resourceGroups'
                                 '/{resource_group}/providers/Microsoft.Compute'
                                 '/images/{name}'),
                        comparison='ignore'
                    ),
                    snapshot=dict(
                        type='raw',
                        pattern=('/subscriptions/{subscription_id}/resourceGroups'
                                 '/{resource_group}/providers/Microsoft.Compute'
                                 '/snapshots/{name}'),
                        comparison='ignore'
                    ),
                    replica_count=dict(
                        type='int',
                        disposition='replicaCount'
                    ),
                    exclude_from_latest=dict(
                        type='bool',
                        disposition='excludeFromLatest'
                    ),
                    end_of_life_date=dict(
                        type='str',
                        disposition='endOfLifeDate'
                    ),
                    storage_account_type=dict(
                        type='str',
                        disposition='storageAccountType',
                        choices=['Standard_LRS',
                                 'Standard_ZRS']
                    )
                )
            ),
            state=dict(
                type='str',
                default='present',
                choices=['present', 'absent']
            )
        )

        self.resource_group = None
        self.gallery_name = None
        self.gallery_image_name = None
        self.name = None
        self.gallery_image_version = None

        self.results = dict(changed=False)
        self.mgmt_client = None
        self.state = None
        self.url = None
        self.status_code = [200, 201, 202]
        self.to_do = Actions.NoAction

        self.body = {}
        self.query_parameters = {}
        self.query_parameters['api-version'] = '2019-07-01'
        self.header_parameters = {}
        self.header_parameters['Content-Type'] = 'application/json; charset=utf-8'

        super(AzureRMGalleryImageVersions, self).__init__(derived_arg_spec=self.module_arg_spec,
                                                          supports_check_mode=True,
                                                          supports_tags=True)

    def exec_module(self, **kwargs):
        for key in list(self.module_arg_spec.keys()):
            if hasattr(self, key):
                setattr(self, key, kwargs[key])
            elif kwargs[key] is not None:
                self.body[key] = kwargs[key]

        self.inflate_parameters(self.module_arg_spec, self.body, 0)

        # keep backward compatibility
        snapshot = self.body.get('properties', {}).get('publishingProfile', {}).pop('snapshot', None)
        if snapshot is not None:
            self.body['properties'].setdefault('storageProfile', {}).setdefault('osDiskImage', {}).setdefault('source', {})['id'] = snapshot
        managed_image = self.body.get('properties', {}).get('publishingProfile', {}).pop('managed_image', None)
        if managed_image:
            self.body['properties'].setdefault('storageProfile', {}).setdefault('source', {})['id'] = managed_image

        old_response = None
        response = None

        self.mgmt_client = self.get_mgmt_svc_client(GenericRestClient,
                                                    base_url=self._cloud_environment.endpoints.resource_manager)

        resource_group = self.get_resource_group(self.resource_group)

        if 'location' not in self.body:
            self.body['location'] = resource_group.location

        self.url = ('/subscriptions' +
                    '/{{ subscription_id }}' +
                    '/resourceGroups' +
                    '/{{ resource_group }}' +
                    '/providers' +
                    '/Microsoft.Compute' +
                    '/galleries' +
                    '/{{ gallery_name }}' +
                    '/images' +
                    '/{{ image_name }}' +
                    '/versions' +
                    '/{{ version_name }}')
        self.url = self.url.replace('{{ subscription_id }}', self.subscription_id)
        self.url = self.url.replace('{{ resource_group }}', self.resource_group)
        self.url = self.url.replace('{{ gallery_name }}', self.gallery_name)
        self.url = self.url.replace('{{ image_name }}', self.gallery_image_name)
        self.url = self.url.replace('{{ version_name }}', self.name)

        old_response = self.get_resource()

        if not old_response:
            self.log("GalleryImageVersion instance doesn't exist")

            if self.state == 'absent':
                self.log("Old instance didn't exist")
            else:
                self.to_do = Actions.Create
        else:
            self.log('GalleryImageVersion instance already exists')

            if self.state == 'absent':
                self.to_do = Actions.Delete
            else:
                modifiers = {}
                self.create_compare_modifiers(self.module_arg_spec, '', modifiers)
                self.results['modifiers'] = modifiers
                self.results['compare'] = []
                if not self.default_compare(modifiers, self.body, old_response, '', self.results):
                    self.to_do = Actions.Update

        if (self.to_do == Actions.Create) or (self.to_do == Actions.Update):
            self.log('Need to Create / Update the GalleryImageVersion instance')

            if self.check_mode:
                self.results['changed'] = True
                return self.results

            response = self.create_update_resource()

            self.results['changed'] = True
            self.log('Creation / Update done')
        elif self.to_do == Actions.Delete:
            self.log('GalleryImageVersion instance deleted')
            self.results['changed'] = True

            if self.check_mode:
                return self.results

            self.delete_resource()
        else:
            self.log('GalleryImageVersion instance unchanged')
            self.results['changed'] = False
            response = old_response

        if response:
            self.results["id"] = response["id"]

        return self.results

    def create_update_resource(self):
        # self.log('Creating / Updating the GalleryImageVersion instance {0}'.format(self.))

        try:
            response = self.mgmt_client.query(self.url,
                                              'PUT',
                                              self.query_parameters,
                                              self.header_parameters,
                                              self.body,
                                              self.status_code,
                                              600,
                                              30)
        except CloudError as exc:
            self.log('Error attempting to create the GalleryImageVersion instance.')
            self.fail('Error creating the GalleryImageVersion instance: {0}'.format(str(exc)))

        try:
            response = json.loads(response.text)
        except Exception:
            response = {'text': response.text}

        while response['properties']['provisioningState'] == 'Creating':
            time.sleep(60)
            response = self.get_resource()

        return response

    def delete_resource(self):
        # self.log('Deleting the GalleryImageVersion instance {0}'.format(self.))
        try:
            response = self.mgmt_client.query(self.url,
                                              'DELETE',
                                              self.query_parameters,
                                              self.header_parameters,
                                              None,
                                              self.status_code,
                                              600,
                                              30)
        except CloudError as e:
            self.log('Error attempting to delete the GalleryImageVersion instance.')
            self.fail('Error deleting the GalleryImageVersion instance: {0}'.format(str(e)))
        return True

    def get_resource(self):
        # self.log('Checking if the GalleryImageVersion instance {0} is present'.format(self.))
        found = False
        try:
            response = self.mgmt_client.query(self.url,
                                              'GET',
                                              self.query_parameters,
                                              self.header_parameters,
                                              None,
                                              self.status_code,
                                              600,
                                              30)
            response = json.loads(response.text)
            found = True
            self.log("Response : {0}".format(response))
            # self.log("AzureFirewall instance : {0} found".format(response.name))
        except CloudError as e:
            self.log('Did not find the AzureFirewall instance.')
        if found is True:
            return response

        return False


def main():
    AzureRMGalleryImageVersions()


if __name__ == '__main__':
    main()<|MERGE_RESOLUTION|>--- conflicted
+++ resolved
@@ -47,8 +47,6 @@
         description:
             - Resource location.
         type: str
-<<<<<<< HEAD
-=======
     storage_profile:
         description:
             - Storage profile
@@ -105,7 +103,6 @@
                             - None
                             - ReadOnly
                             - ReadWrite
->>>>>>> 354baf42
     publishing_profile:
         description:
             - Publishing profile.
@@ -134,19 +131,16 @@
                         type: str
             managed_image:
                 description:
-<<<<<<< HEAD
                     - Managed image reference, could be resource ID, or dictionary containing I(resource_group) and I(name).
             snapshot:
                 description:
                     - Source snapshot to be used.
-=======
                     - Managed image reference, could be resource ID, or dictionary containing I(resource_group) and I(name)
                     - Obsolete since 2.10, use storage_profile instead
             snapshot:
                 description:
                     - Source snapshot to be used.
                     - Obsolete since 2.10, use storage_profile instead
->>>>>>> 354baf42
             replica_count:
                 description:
                     - The number of replicas of the Image Version to be created per region.
