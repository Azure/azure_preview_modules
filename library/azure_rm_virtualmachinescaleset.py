#!/usr/bin/python
#
# Copyright (c) 2016 Sertac Ozercan, <seozerca@microsoft.com>
#
# GNU General Public License v3.0+ (see COPYING or https://www.gnu.org/licenses/gpl-3.0.txt)

from __future__ import absolute_import, division, print_function
__metaclass__ = type


ANSIBLE_METADATA = {'metadata_version': '1.1',
                    'status': ['preview'],
                    'supported_by': 'community'}


DOCUMENTATION = '''
---
module: azure_rm_virtualmachinescaleset

version_added: "2.4"

short_description: Manage Azure virtual machine scale sets

description:
    - Create and update a virtual machine scale set.
    - Note that this module was called M(azure_rm_virtualmachine_scaleset) before Ansible 2.8. The usage did not change.

options:
    resource_group:
        description:
            - Name of the resource group containing the virtual machine scale set.
        required: true
    name:
        description:
            - Name of the virtual machine.
        required: true
    state:
        description:
            - Assert the state of the virtual machine scale set.
            - State C(present) will check that the machine exists with the requested configuration. If the configuration
              of the existing machine does not match, the machine will be updated.
            - State C(absent) will remove the virtual machine scale set.
        default: present
        choices:
            - absent
            - present
    location:
        description:
            - Valid Azure location. Defaults to location of the resource group.
    short_hostname:
        description:
            - Short host name.
    vm_size:
        description:
            - A valid Azure VM size value. For example, C(Standard_D4).
            - The list of choices varies depending on the subscription and location. Check your subscription for available choices.
    capacity:
        description:
            - Capacity of VMSS.
        default: 1
    tier:
        description:
            - SKU Tier.
        choices:
            - Basic
            - Standard
    upgrade_policy:
        description:
            - Upgrade policy.
            - Required when creating the Azure virtual machine scale sets.
        choices:
            - Manual
            - Automatic
    admin_username:
        description:
            - Admin username used to access the host after it is created. Required when creating a VM.
    admin_password:
        description:
            - Password for the admin username.
            - Not required if the os_type is Linux and SSH password authentication is disabled by setting I(ssh_password_enabled=false).
    ssh_password_enabled:
        description:
            - When the os_type is Linux, setting I(ssh_password_enabled=false) will disable SSH password authentication and require use of SSH keys.
        type: bool
        default: true
    ssh_public_keys:
        description:
            - For I(os_type=Linux) provide a list of SSH keys.
            - Each item in the list should be a dictionary where the dictionary contains two keys, C(path) and C(key_data).
            - Set the C(path) to the default location of the authorized_keys files.
            - On an Enterprise Linux host, for example, the I(path=/home/<admin username>/.ssh/authorized_keys).
              Set C(key_data) to the actual value of the public key.
    image:
        description:
            - Specifies the image used to build the VM.
            - If a string, the image is sourced from a custom image based on the name.
            - If a dict with the keys I(publisher), I(offer), I(sku), and I(version), the image is sourced from a Marketplace image.
               Note that set I(version=latest) to get the most recent version of a given image.
            - If a dict with the keys I(name) and I(resource_group), the image is sourced from a custom image based on the I(name) and I(resource_group) set.
              Note that the key I(resource_group) is optional and if omitted, all images in the subscription will be searched for by I(name).
            - Custom image support was added in Ansible 2.5.
        required: true
    os_disk_caching:
        description:
            - Type of OS disk caching.
        choices:
            - ReadOnly
            - ReadWrite
        default: ReadOnly
        aliases:
            - disk_caching
    os_type:
        description:
            - Base type of operating system.
        choices:
            - Windows
            - Linux
        default: Linux
    managed_disk_type:
        description:
            - Managed disk type.
        choices:
            - Standard_LRS
            - Premium_LRS
    data_disks:
        description:
            - Describes list of data disks.
        version_added: "2.4"
        suboptions:
            lun:
                description:
                    - The logical unit number for data disk.
                default: 0
                version_added: "2.4"
            disk_size_gb:
                description:
                    - The initial disk size in GB for blank data disks.
                version_added: "2.4"
            managed_disk_type:
                description:
                    - Managed data disk type.
                choices:
                    - Standard_LRS
                    - Premium_LRS
                version_added: "2.4"
            caching:
                description:
                    - Type of data disk caching.
                choices:
                    - ReadOnly
                    - ReadWrite
                default: ReadOnly
                version_added: "2.4"
    virtual_network_resource_group:
        description:
            - When creating a virtual machine, if a specific virtual network from another resource group should be
              used.
            - Use this parameter to specify the resource group to use.
        version_added: "2.5"
    virtual_network_name:
        description:
            - Virtual Network name.
        aliases:
            - virtual_network
    subnet_name:
        description:
            - Subnet name.
        aliases:
            - subnet
    load_balancer:
        description:
            - Load balancer name.
        version_added: "2.5"
    backend_pool_name:
        description:
            - Specify the backend pool of load balancer.
            - C(backend_pool_name) will be ignored if C(load_balancer) is not set.
        version_added: "2.9"
    application_gateway:
        description:
            - Application gateway name.
        version_added: "2.8"
    remove_on_absent:
        description:
            - When removing a VM using I(state=absent), also remove associated resources.
            - It can be C(all) or a list with any of the following ['network_interfaces', 'virtual_storage', 'public_ips'].
            - Any other input will be ignored.
        default: ['all']
    enable_accelerated_networking:
        description:
            - Indicates whether user wants to allow accelerated networking for virtual machines in scaleset being created.
        version_added: "2.7"
        type: bool
    security_group:
        description:
            - Existing security group with which to associate the subnet.
            - It can be the security group name which is in the same resource group.
            - It can be the resource ID.
            - It can be a dict which contains I(name) and I(resource_group) of the security group.
        version_added: "2.7"
        aliases:
            - security_group_name
    overprovision:
        description:
            - Specifies whether the Virtual Machine Scale Set should be overprovisioned.
        type: bool
        default: True
        version_added: "2.8"
    single_placement_group:
        description:
            - When true this limits the scale set to a single placement group, of max size 100 virtual machines.
        type: bool
        default: True
        version_added: "2.9"
    plan:
        description:
            - Third-party billing plan for the VM.
        version_added: "2.10"
        type: dict
        suboptions:
            name:
                description:
                    - Billing plan name.
                required: true
            product:
                description:
                    - Product name.
                required: true
            publisher:
                description:
                    - Publisher offering the plan.
                required: true
            promotion_code:
                description:
                    - Optional promotion code.
    zones:
        description:
            - A list of Availability Zones for your virtual machine scale set.
        type: list
        version_added: "2.8"
    custom_data:
        description:
            - Data which is made available to the virtual machine and used by e.g., C(cloud-init).
            - Many images in the marketplace are not cloud-init ready. Thus, data sent to I(custom_data) would be ignored.
            - If the image you are attempting to use is not listed in
              U(https://docs.microsoft.com/en-us/azure/virtual-machines/linux/using-cloud-init#cloud-init-overview),
              follow these steps U(https://docs.microsoft.com/en-us/azure/virtual-machines/linux/cloudinit-prepare-custom-image).
        version_added: "2.8"
    scale_in_policy:
        description:
            - define the order in which vmss instances are scaled-in
        choices:
            - Default
            - NewestVM
            - OldestVM
        version_added: "2.10"
    terminate_event_timeout_minutes:
        description:
            - timeout time for termination notification event
            - in range between 5 and 15
        version_added: "2.10"

extends_documentation_fragment:
    - azure
    - azure_tags

author:
    - Sertac Ozercan (@sozercan)

'''
EXAMPLES = '''

- name: Create VMSS
  azure_rm_virtualmachinescaleset:
    resource_group: myResourceGroup
    name: testvmss
    vm_size: Standard_DS1_v2
    capacity: 2
    virtual_network_name: testvnet
    upgrade_policy: Manual
    subnet_name: testsubnet
    terminate_event_timeout_minutes: 10
    scale_in_policy: NewestVM
    admin_username: adminUser
    ssh_password_enabled: false
    ssh_public_keys:
      - path: /home/adminUser/.ssh/authorized_keys
        key_data: < insert yor ssh public key here... >
    managed_disk_type: Standard_LRS
    image:
      offer: CoreOS
      publisher: CoreOS
      sku: Stable
      version: latest
    data_disks:
      - lun: 0
        disk_size_gb: 64
        caching: ReadWrite
        managed_disk_type: Standard_LRS

- name: Create VMSS with an image that requires plan information
  azure_rm_virtualmachinescaleset:
    resource_group: myResourceGroup
    name: testvmss
    vm_size: Standard_DS1_v2
    capacity: 3
    virtual_network_name: testvnet
    upgrade_policy: Manual
    subnet_name: testsubnet
    admin_username: adminUser
    ssh_password_enabled: false
    ssh_public_keys:
      - path: /home/adminUser/.ssh/authorized_keys
        key_data: < insert yor ssh public key here... >
    managed_disk_type: Standard_LRS
    image:
      offer: cis-ubuntu-linux-1804-l1
      publisher: center-for-internet-security-inc
      sku: Stable
      version: latest
    plan:
      name: cis-ubuntu-linux-1804-l1
      product: cis-ubuntu-linux-1804-l1
      publisher: center-for-internet-security-inc
    data_disks:
      - lun: 0
        disk_size_gb: 64
        caching: ReadWrite
        managed_disk_type: Standard_LRS

- name: Create a VMSS with a custom image
  azure_rm_virtualmachinescaleset:
    resource_group: myResourceGroup
    name: testvmss
    vm_size: Standard_DS1_v2
    capacity: 2
    virtual_network_name: testvnet
    upgrade_policy: Manual
    subnet_name: testsubnet
    admin_username: adminUser
    admin_password: password01
    managed_disk_type: Standard_LRS
    image: customimage001

- name: Create a VMSS with over 100 instances
  azure_rm_virtualmachinescaleset:
    resource_group: myResourceGroup
    name: testvmss
    vm_size: Standard_DS1_v2
    capacity: 120
    single_placement_group: False
    virtual_network_name: testvnet
    upgrade_policy: Manual
    subnet_name: testsubnet
    admin_username: adminUser
    admin_password: password01
    managed_disk_type: Standard_LRS
    image: customimage001

- name: Create a VMSS with a custom image from a particular resource group
  azure_rm_virtualmachinescaleset:
    resource_group: myResourceGroup
    name: testvmss
    vm_size: Standard_DS1_v2
    capacity: 2
    virtual_network_name: testvnet
    upgrade_policy: Manual
    subnet_name: testsubnet
    admin_username: adminUser
    admin_password: password01
    managed_disk_type: Standard_LRS
    image:
      name: customimage001
      resource_group: myResourceGroup
'''

RETURN = '''
azure_vmss:
    description:
        - Facts about the current state of the object.
        - Note that facts are not part of the registered output but available directly.
    returned: always
    type: dict
    sample: {
        "properties": {
            "overprovision": true,
             "scaleInPolicy": {
                    "rules": [
                        "NewestVM"
                    ]
            },
            "singlePlacementGroup": true,
            "upgradePolicy": {
                "mode": "Manual"
            },
            "virtualMachineProfile": {
                "networkProfile": {
                    "networkInterfaceConfigurations": [
                        {
                            "name": "testvmss",
                            "properties": {
                                "dnsSettings": {
                                    "dnsServers": []
                                },
                                "enableAcceleratedNetworking": false,
                                "ipConfigurations": [
                                    {
                                        "name": "default",
                                        "properties": {
                                            "privateIPAddressVersion": "IPv4",
                                            "subnet": {
                                                "id": "/subscriptions/xxxxxxxx-xxxx-xxxx-xxxx-xxxxxxxxxxxx/resourceGroup/myResourceGroup/providers/Microsoft.Network/virtualNetworks/testvnet/subnets/testsubnet"
                                            }
                                        }
                                    }
                                ],
                                "primary": true
                            }
                        }
                    ]
                },
                "osProfile": {
                    "adminUsername": "testuser",
                    "computerNamePrefix": "testvmss",
                    "linuxConfiguration": {
                        "disablePasswordAuthentication": true,
                        "ssh": {
                            "publicKeys": [
                                {
                                    "keyData": "",
                                    "path": "/home/testuser/.ssh/authorized_keys"
                                }
                            ]
                        }
                    },
                    "secrets": []
                },
                "scheduledEventsProfile": {
                        "terminateNotificationProfile": {
                            "enable": true,
                            "notBeforeTimeout": "PT10M"
                        }
                },
                "storageProfile": {
                    "dataDisks": [
                        {
                            "caching": "ReadWrite",
                            "createOption": "empty",
                            "diskSizeGB": 64,
                            "lun": 0,
                            "managedDisk": {
                                "storageAccountType": "Standard_LRS"
                            }
                        }
                    ],
                    "imageReference": {
                        "offer": "CoreOS",
                        "publisher": "CoreOS",
                        "sku": "Stable",
                        "version": "899.17.0"
                    },
                    "osDisk": {
                        "caching": "ReadWrite",
                        "createOption": "fromImage",
                        "managedDisk": {
                            "storageAccountType": "Standard_LRS"
                        }
                    }
                }
            }
        },
        "sku": {
            "capacity": 2,
            "name": "Standard_DS1_v2",
            "tier": "Standard"
        },
        "tags": null,
        "type": "Microsoft.Compute/virtualMachineScaleSets"
    }
'''  # NOQA

import base64

try:
    from msrestazure.azure_exceptions import CloudError
    from msrestazure.tools import parse_resource_id

except ImportError:
    # This is handled in azure_rm_common
    pass

from ansible.module_utils.azure_rm_common import AzureRMModuleBase, azure_id_to_dict, format_resource_id
from ansible.module_utils.basic import to_native, to_bytes


AZURE_OBJECT_CLASS = 'VirtualMachineScaleSet'

AZURE_ENUM_MODULES = ['azure.mgmt.compute.models']


class AzureRMVirtualMachineScaleSet(AzureRMModuleBase):

    def __init__(self):

        self.module_arg_spec = dict(
            resource_group=dict(type='str', required=True),
            name=dict(type='str', required=True),
            state=dict(choices=['present', 'absent'], default='present', type='str'),
            location=dict(type='str'),
            short_hostname=dict(type='str'),
            vm_size=dict(type='str'),
            tier=dict(type='str', choices=['Basic', 'Standard']),
            capacity=dict(type='int', default=1),
            upgrade_policy=dict(type='str', choices=['Automatic', 'Manual']),
            admin_username=dict(type='str'),
            admin_password=dict(type='str', no_log=True),
            ssh_password_enabled=dict(type='bool', default=True),
            ssh_public_keys=dict(type='list'),
            image=dict(type='raw'),
            os_disk_caching=dict(type='str', aliases=['disk_caching'], choices=['ReadOnly', 'ReadWrite'],
                                 default='ReadOnly'),
            os_type=dict(type='str', choices=['Linux', 'Windows'], default='Linux'),
            managed_disk_type=dict(type='str', choices=['Standard_LRS', 'Premium_LRS']),
            data_disks=dict(type='list'),
            subnet_name=dict(type='str', aliases=['subnet']),
            load_balancer=dict(type='str'),
            backend_pool_name=dict(type='str'),
            application_gateway=dict(type='str'),
            virtual_network_resource_group=dict(type='str'),
            virtual_network_name=dict(type='str', aliases=['virtual_network']),
            remove_on_absent=dict(type='list', default=['all']),
            enable_accelerated_networking=dict(type='bool'),
            security_group=dict(type='raw', aliases=['security_group_name']),
            overprovision=dict(type='bool', default=True),
            single_placement_group=dict(type='bool', default=True),
            zones=dict(type='list'),
            custom_data=dict(type='str'),
            plan=dict(type='dict', options=dict(publisher=dict(type='str', required=True),
                      product=dict(type='str', required=True), name=dict(type='str', required=True),
                      promotion_code=dict(type='str'))),
            scale_in_policy=dict(type='str', choices=['Default', 'OldestVM', 'NewestVM']),
            terminate_event_timeout_minutes=dict(type='int')
        )

        self.resource_group = None
        self.name = None
        self.state = None
        self.location = None
        self.short_hostname = None
        self.vm_size = None
        self.capacity = None
        self.tier = None
        self.upgrade_policy = None
        self.admin_username = None
        self.admin_password = None
        self.ssh_password_enabled = None
        self.ssh_public_keys = None
        self.image = None
        self.os_disk_caching = None
        self.managed_disk_type = None
        self.data_disks = None
        self.os_type = None
        self.subnet_name = None
        self.virtual_network_resource_group = None
        self.virtual_network_name = None
        self.tags = None
        self.differences = None
        self.load_balancer = None
        self.backend_pool_name = None
        self.application_gateway = None
        self.enable_accelerated_networking = None
        self.security_group = None
        self.overprovision = None
        self.single_placement_group = None
        self.zones = None
        self.custom_data = None
        self.plan = None
        self.scale_in_policy = None
        self.terminate_event_timeout_minutes = None

        mutually_exclusive = [('load_balancer', 'application_gateway')]
        self.results = dict(
            changed=False,
            actions=[],
            ansible_facts=dict(azure_vmss=None)
        )

        super(AzureRMVirtualMachineScaleSet, self).__init__(
            derived_arg_spec=self.module_arg_spec,
            supports_check_mode=True,
            mutually_exclusive=mutually_exclusive)

    def exec_module(self, **kwargs):

        for key in list(self.module_arg_spec.keys()) + ['tags']:
            setattr(self, key, kwargs[key])

        if self.module._name == 'azure_rm_virtualmachine_scaleset':
            self.module.deprecate("The 'azure_rm_virtualmachine_scaleset' module has been renamed to 'azure_rm_virtualmachinescaleset'", version='2.12')

        # make sure options are lower case
        self.remove_on_absent = set([resource.lower() for resource in self.remove_on_absent])

        # convert elements to ints
        self.zones = [int(i) for i in self.zones] if self.zones else None

        # default virtual_network_resource_group to resource_group
        if not self.virtual_network_resource_group:
            self.virtual_network_resource_group = self.resource_group

        changed = False
        results = dict()
        vmss = None
        disable_ssh_password = None
        subnet = None
        image_reference = None
        load_balancer_backend_address_pools = None
        load_balancer_inbound_nat_pools = None
        load_balancer = None
        application_gateway = None
        application_gateway_backend_address_pools = None
        support_lb_change = True

        resource_group = self.get_resource_group(self.resource_group)
        if not self.location:
            # Set default location
            self.location = resource_group.location

        if self.custom_data:
            self.custom_data = to_native(base64.b64encode(to_bytes(self.custom_data)))

        if self.state == 'present':
            # Verify parameters and resolve any defaults

            if self.vm_size and not self.vm_size_is_valid():
                self.fail("Parameter error: vm_size {0} is not valid for your subscription and location.".format(
                    self.vm_size
                ))

            # if self.virtual_network_name:
            #     virtual_network = self.get_virtual_network(self.virtual_network_name)

            if self.ssh_public_keys:
                msg = "Parameter error: expecting ssh_public_keys to be a list of type dict where " \
                    "each dict contains keys: path, key_data."
                for key in self.ssh_public_keys:
                    if not isinstance(key, dict):
                        self.fail(msg)
                    if not key.get('path') or not key.get('key_data'):
                        self.fail(msg)

            if self.image and isinstance(self.image, dict):
                if all(key in self.image for key in ('publisher', 'offer', 'sku', 'version')):
                    marketplace_image = self.get_marketplace_image_version()
                    if self.image['version'] == 'latest':
                        self.image['version'] = marketplace_image.name
                        self.log("Using image version {0}".format(self.image['version']))

                    image_reference = self.compute_models.ImageReference(
                        publisher=self.image['publisher'],
                        offer=self.image['offer'],
                        sku=self.image['sku'],
                        version=self.image['version']
                    )
                elif self.image.get('name'):
                    custom_image = True
                    image_reference = self.get_custom_image_reference(
                        self.image.get('name'),
                        self.image.get('resource_group'))
                elif self.image.get('id'):
                    try:
                        image_reference = self.compute_models.ImageReference(id=self.image['id'])
                    except Exception as exc:
                        self.fail("id Error: Cannot get image from the reference id - {0}".format(self.image['id']))
                else:
                    self.fail("parameter error: expecting image to contain [publisher, offer, sku, version], [name, resource_group] or [id]")
            elif self.image and isinstance(self.image, str):
                custom_image = True
                image_reference = self.get_custom_image_reference(self.image)
            elif self.image:
                self.fail("parameter error: expecting image to be a string or dict not {0}".format(type(self.image).__name__))

            disable_ssh_password = not self.ssh_password_enabled

            if self.load_balancer:
                load_balancer = self.get_load_balancer(self.load_balancer)
                if not self.backend_pool_name:
                    load_balancer_backend_address_pools = ([self.compute_models.SubResource(id=resource.id)
                                                            for resource in load_balancer.backend_address_pools]
                                                        if load_balancer.backend_address_pools else None)
                else:
                    filtered_backend_address_pools = self.filter_backend_pool_by_name(name=self.backend_pool_name,
                                                                                      backend_pools=load_balancer.backend_address_pools)
                    load_balancer_backend_address_pools = ([self.compute_models.SubResource(id=resource.id)
                                                            for resource in filtered_backend_address_pools]
                                                        if load_balancer.backend_address_pools else None)
                load_balancer_inbound_nat_pools = ([self.compute_models.SubResource(id=resource.id)
                                                    for resource in load_balancer.inbound_nat_pools]
                                                   if load_balancer.inbound_nat_pools else None)

            if self.application_gateway:
                application_gateway = self.get_application_gateway(self.application_gateway)
                application_gateway_backend_address_pools = ([self.compute_models.SubResource(id=resource.id)
                                                              for resource in application_gateway.backend_address_pools]
                                                             if application_gateway.backend_address_pools else None)

        try:
            self.log("Fetching virtual machine scale set {0}".format(self.name))
            vmss = self.compute_client.virtual_machine_scale_sets.get(self.resource_group, self.name)
            self.check_provisioning_state(vmss, self.state)
            vmss_dict = self.serialize_vmss(vmss)

            if self.state == 'present':
                differences = []
                results = vmss_dict

                if self.os_disk_caching and \
                   self.os_disk_caching != vmss_dict['properties']['virtualMachineProfile']['storageProfile']['osDisk']['caching']:
                    self.log('CHANGED: virtual machine scale set {0} - OS disk caching'.format(self.name))
                    differences.append('OS Disk caching')
                    changed = True
                    vmss_dict['properties']['virtualMachineProfile']['storageProfile']['osDisk']['caching'] = self.os_disk_caching

                if self.capacity and \
                   self.capacity != vmss_dict['sku']['capacity']:
                    self.log('CHANGED: virtual machine scale set {0} - Capacity'.format(self.name))
                    differences.append('Capacity')
                    changed = True
                    vmss_dict['sku']['capacity'] = self.capacity

                if self.data_disks and \
                   len(self.data_disks) != len(vmss_dict['properties']['virtualMachineProfile']['storageProfile'].get('dataDisks', [])):
                    self.log('CHANGED: virtual machine scale set {0} - Data Disks'.format(self.name))
                    differences.append('Data Disks')
                    changed = True

                if self.upgrade_policy and \
                   self.upgrade_policy != vmss_dict['properties']['upgradePolicy']['mode']:
                    self.log('CHANGED: virtual machine scale set {0} - Upgrade Policy'.format(self.name))
                    differences.append('Upgrade Policy')
                    changed = True
                    vmss_dict['properties']['upgradePolicy']['mode'] = self.upgrade_policy

                if image_reference and \
                   image_reference.as_dict() != vmss_dict['properties']['virtualMachineProfile']['storageProfile']['imageReference']:
                    self.log('CHANGED: virtual machine scale set {0} - Image'.format(self.name))
                    differences.append('Image')
                    changed = True
                    vmss_dict['properties']['virtualMachineProfile']['storageProfile']['imageReference'] = image_reference.as_dict()

                update_tags, vmss_dict['tags'] = self.update_tags(vmss_dict.get('tags', dict()))
                if update_tags:
                    differences.append('Tags')
                    changed = True

                if bool(self.overprovision) != bool(vmss_dict['properties']['overprovision']):
                    differences.append('overprovision')
                    changed = True

                if bool(self.single_placement_group) != bool(vmss_dict['properties']['singlePlacementGroup']):
                    differences.append('single_placement_group')
                    changed = True

                vmss_dict['zones'] = [int(i) for i in vmss_dict['zones']] if 'zones' in vmss_dict and vmss_dict['zones'] else None
                if self.zones != vmss_dict['zones']:
                    self.log("CHANGED: virtual machine scale sets {0} zones".format(self.name))
                    differences.append('Zones')
                    changed = True
                    vmss_dict['zones'] = self.zones

                if self.terminate_event_timeout_minutes:
                    timeout = self.terminate_event_timeout_minutes
                    if timeout < 5 or timeout > 15:
                        self.fail("terminate_event_timeout_minutes should >= 5 and <= 15")
                    iso_8601_format = "PT" + str(timeout) + "M"
                    old = vmss_dict['properties']['virtualMachineProfile'].get('scheduledEventsProfile', {}).\
                        get('terminateNotificationProfile', {}).get('notBeforeTimeout', "")
                    if old != iso_8601_format:
                        differences.append('terminateNotification')
                        changed = True
                        vmss_dict['properties']['virtualMachineProfile'].setdefault('scheduledEventsProfile', {})['terminateNotificationProfile'] = {
                            'notBeforeTimeout': iso_8601_format,
                            "enable": 'true'
                        }

                if self.scale_in_policy and self.scale_in_policy != vmss_dict['properties'].get('scaleInPolicy', {}).get('rules', [""])[0]:
                    self.log("CHANGED: virtual machine sale sets {0} scale in policy".format(self.name))
                    differences.append('scaleInPolicy')
                    changed = True
                    vmss_dict['properties'].setdefault('scaleInPolicy', {})['rules'] = [self.scale_in_policy]

                nicConfigs = vmss_dict['properties']['virtualMachineProfile']['networkProfile']['networkInterfaceConfigurations']

                backend_address_pool = nicConfigs[0]['properties']['ipConfigurations'][0]['properties'].get('loadBalancerBackendAddressPools', [])
                backend_address_pool += nicConfigs[0]['properties']['ipConfigurations'][0]['properties'].get('applicationGatewayBackendAddressPools', [])
                lb_or_ag_id = None
                if (len(nicConfigs) != 1):
                    support_lb_change = False  # Currently not support for the vmss contains more than one loadbalancer
                    self.module.warn('Updating more than one load balancer on VMSS is currently not supported')
                else:
                    if load_balancer:
                        lb_or_ag_id = "{0}/".format(load_balancer.id)
                    elif application_gateway:
                        lb_or_ag_id = "{0}/".format(application_gateway.id)

<<<<<<< HEAD
                    backend_address_pool_id = backend_address_pool[0].get('id') if len(backend_address_pool) != 0 else None
                    if bool(lb_or_ag_id) != bool(backend_address_pool_id) or not backend_address_pool_id.startswith(lb_or_ag_id):
=======
                    backend_address_pool_id = backend_address_pool[0].get('id')
                    if lb_or_ag_id is not None and (bool(lb_or_ag_id) != bool(backend_address_pool_id) or not backend_address_pool_id.startswith(lb_or_ag_id)):
>>>>>>> d293db0e
                        differences.append('load_balancer')
                        changed = True

                    if self.load_balancer:
                        if self.backend_pool_name and backend_address_pool_id != load_balancer_backend_address_pools[0].id:
                            differences.append('load_balancer')
                            changed = True

                if self.custom_data:
                    # It seems that vmss_dict['properties']['virtualMachineProfile']['osProfile'] doesn't contain customData
                    if self.custom_data != vmss_dict['properties']['virtualMachineProfile']['osProfile'].get('customData'):
                        differences.append('custom_data')
                        changed = True
                        vmss_dict['properties']['virtualMachineProfile']['osProfile']['customData'] = self.custom_data

                self.differences = differences

            elif self.state == 'absent':
                self.log("CHANGED: virtual machine scale set {0} exists and requested state is 'absent'".format(self.name))
                results = dict()
                changed = True

        except CloudError:
            self.log('Virtual machine scale set {0} does not exist'.format(self.name))
            if self.state == 'present':
                self.log("CHANGED: virtual machine scale set {0} does not exist but state is 'present'.".format(self.name))
                changed = True

        self.results['changed'] = changed
        self.results['ansible_facts']['azure_vmss'] = results

        if self.check_mode:
            return self.results

        if changed:
            if self.state == 'present':
                if not vmss:
                    # Create the VMSS
                    if self.vm_size is None:
                        self.fail("vm size must be set")

                    self.log("Create virtual machine scale set {0}".format(self.name))
                    self.results['actions'].append('Created VMSS {0}'.format(self.name))

                    if self.os_type == 'Linux':
                        if disable_ssh_password and not self.ssh_public_keys:
                            self.fail("Parameter error: ssh_public_keys required when disabling SSH password.")

                    if not self.virtual_network_name:
                        self.fail("virtual network name is required")

                    if self.subnet_name:
                        subnet = self.get_subnet(self.virtual_network_name, self.subnet_name)

                    if not self.short_hostname:
                        self.short_hostname = self.name

                    if not image_reference:
                        self.fail("Parameter error: an image is required when creating a virtual machine.")

                    managed_disk = self.compute_models.VirtualMachineScaleSetManagedDiskParameters(storage_account_type=self.managed_disk_type)

                    if self.security_group:
                        nsg = self.parse_nsg()
                        if nsg:
                            self.security_group = self.network_models.NetworkSecurityGroup(id=nsg.get('id'))

                    plan = None
                    if self.plan:
                        plan = self.compute_models.Plan(name=self.plan.get('name'), product=self.plan.get('product'),
                                                        publisher=self.plan.get('publisher'),
                                                        promotion_code=self.plan.get('promotion_code'))

                    os_profile = None
                    if self.admin_username or self.custom_data or self.ssh_public_keys:
                        os_profile = self.compute_models.VirtualMachineScaleSetOSProfile(
                            admin_username=self.admin_username,
                            computer_name_prefix=self.short_hostname,
                            custom_data=self.custom_data
                        )

                    vmss_resource = self.compute_models.VirtualMachineScaleSet(
                        location=self.location,
                        overprovision=self.overprovision,
                        single_placement_group=self.single_placement_group,
                        tags=self.tags,
                        upgrade_policy=self.compute_models.UpgradePolicy(
                            mode=self.upgrade_policy
                        ),
                        sku=self.compute_models.Sku(
                            name=self.vm_size,
                            capacity=self.capacity,
                            tier=self.tier,
                        ),
                        plan=plan,
                        virtual_machine_profile=self.compute_models.VirtualMachineScaleSetVMProfile(
                            os_profile=os_profile,
                            storage_profile=self.compute_models.VirtualMachineScaleSetStorageProfile(
                                os_disk=self.compute_models.VirtualMachineScaleSetOSDisk(
                                    managed_disk=managed_disk,
                                    create_option=self.compute_models.DiskCreateOptionTypes.from_image,
                                    caching=self.os_disk_caching,
                                ),
                                image_reference=image_reference,
                            ),
                            network_profile=self.compute_models.VirtualMachineScaleSetNetworkProfile(
                                network_interface_configurations=[
                                    self.compute_models.VirtualMachineScaleSetNetworkConfiguration(
                                        name=self.name,
                                        primary=True,
                                        ip_configurations=[
                                            self.compute_models.VirtualMachineScaleSetIPConfiguration(
                                                name='default',
                                                subnet=self.compute_models.ApiEntityReference(
                                                    id=subnet.id
                                                ),
                                                primary=True,
                                                load_balancer_backend_address_pools=load_balancer_backend_address_pools,
                                                load_balancer_inbound_nat_pools=load_balancer_inbound_nat_pools,
                                                application_gateway_backend_address_pools=application_gateway_backend_address_pools
                                            )
                                        ],
                                        enable_accelerated_networking=self.enable_accelerated_networking,
                                        network_security_group=self.security_group
                                    )
                                ]
                            )
                        ),
                        zones=self.zones
                    )

                    if self.scale_in_policy:
                        vmss_resource.scale_in_policy = self.gen_scale_in_policy()

                    if self.terminate_event_timeout_minutes:
                        vmss_resource.virtual_machine_profile.scheduled_events_profile = self.gen_scheduled_event_profile()

                    if self.admin_password:
                        vmss_resource.virtual_machine_profile.os_profile.admin_password = self.admin_password

                    if self.os_type == 'Linux' and os_profile:
                        vmss_resource.virtual_machine_profile.os_profile.linux_configuration = self.compute_models.LinuxConfiguration(
                            disable_password_authentication=disable_ssh_password
                        )

                    if self.ssh_public_keys:
                        ssh_config = self.compute_models.SshConfiguration()
                        ssh_config.public_keys = \
                            [self.compute_models.SshPublicKey(path=key['path'], key_data=key['key_data']) for key in self.ssh_public_keys]
                        vmss_resource.virtual_machine_profile.os_profile.linux_configuration.ssh = ssh_config

                    if self.data_disks:
                        data_disks = []

                        for data_disk in self.data_disks:
                            data_disk_managed_disk = self.compute_models.VirtualMachineScaleSetManagedDiskParameters(
                                storage_account_type=data_disk.get('managed_disk_type', None)
                            )

                            data_disk['caching'] = data_disk.get(
                                'caching',
                                self.compute_models.CachingTypes.read_only
                            )

                            data_disks.append(self.compute_models.VirtualMachineScaleSetDataDisk(
                                lun=data_disk.get('lun', None),
                                caching=data_disk.get('caching', None),
                                create_option=self.compute_models.DiskCreateOptionTypes.empty,
                                disk_size_gb=data_disk.get('disk_size_gb', None),
                                managed_disk=data_disk_managed_disk,
                            ))

                        vmss_resource.virtual_machine_profile.storage_profile.data_disks = data_disks

                    if self.plan:
                        try:
                            plan_name = self.plan.get('name')
                            plan_product = self.plan.get('product')
                            plan_publisher = self.plan.get('publisher')
                            term = self.marketplace_client.marketplace_agreements.get(
                                publisher_id=plan_publisher, offer_id=plan_product, plan_id=plan_name)
                            term.accepted = True
                            self.marketplace_client.marketplace_agreements.create(
                                publisher_id=plan_publisher, offer_id=plan_product, plan_id=plan_name, parameters=term)
                        except Exception as exc:
                            self.fail(("Error accepting terms for virtual machine {0} with plan {1}. " +
                                       "Only service admin/account admin users can purchase images " +
                                       "from the marketplace. - {2}").format(self.name, self.plan, str(exc)))

                    self.log("Create virtual machine with parameters:")
                    self.create_or_update_vmss(vmss_resource)

                elif self.differences and len(self.differences) > 0:
                    self.log("Update virtual machine scale set {0}".format(self.name))
                    self.results['actions'].append('Updated VMSS {0}'.format(self.name))

                    vmss_resource = self.get_vmss()
                    vmss_resource.virtual_machine_profile.storage_profile.os_disk.caching = self.os_disk_caching
                    vmss_resource.sku.capacity = self.capacity
                    vmss_resource.overprovision = self.overprovision
                    vmss_resource.single_placement_group = self.single_placement_group

                    if support_lb_change:
                        if self.load_balancer:
                            vmss_resource.virtual_machine_profile.network_profile.network_interface_configurations[0] \
                                .ip_configurations[0].load_balancer_backend_address_pools = load_balancer_backend_address_pools
                            vmss_resource.virtual_machine_profile.network_profile.network_interface_configurations[0] \
                                .ip_configurations[0].load_balancer_inbound_nat_pools = load_balancer_inbound_nat_pools
                            vmss_resource.virtual_machine_profile.network_profile.network_interface_configurations[0] \
                                .ip_configurations[0].application_gateway_backend_address_pools = None
                        elif self.application_gateway:
                            vmss_resource.virtual_machine_profile.network_profile.network_interface_configurations[0] \
                                .ip_configurations[0].application_gateway_backend_address_pools = application_gateway_backend_address_pools
                            vmss_resource.virtual_machine_profile.network_profile.network_interface_configurations[0] \
                                .ip_configurations[0].load_balancer_backend_address_pools = None
                            vmss_resource.virtual_machine_profile.network_profile.network_interface_configurations[0] \
                                .ip_configurations[0].load_balancer_inbound_nat_pools = None

                    if self.data_disks is not None:
                        data_disks = []
                        for data_disk in self.data_disks:
                            data_disks.append(self.compute_models.VirtualMachineScaleSetDataDisk(
                                lun=data_disk['lun'],
                                caching=data_disk['caching'],
                                create_option=self.compute_models.DiskCreateOptionTypes.empty,
                                disk_size_gb=data_disk['disk_size_gb'],
                                managed_disk=self.compute_models.VirtualMachineScaleSetManagedDiskParameters(
                                    storage_account_type=data_disk.get('managed_disk_type', None)
                                ),
                            ))
                        vmss_resource.virtual_machine_profile.storage_profile.data_disks = data_disks

                    if self.scale_in_policy:
                        vmss_resource.scale_in_policy = self.gen_scale_in_policy()

                    if self.terminate_event_timeout_minutes:
                        vmss_resource.virtual_machine_profile.scheduled_events_profile = self.gen_scheduled_event_profile()

                    if image_reference is not None:
                        vmss_resource.virtual_machine_profile.storage_profile.image_reference = image_reference

                    if self.custom_data is not None:
                        vmss_resource.virtual_machine_profile.os_profile.custom_data = self.custom_data
                    self.log("Update virtual machine with parameters:")
                    self.create_or_update_vmss(vmss_resource)

                self.results['ansible_facts']['azure_vmss'] = self.serialize_vmss(self.get_vmss())

            elif self.state == 'absent':
                # delete the VM
                self.log("Delete virtual machine scale set {0}".format(self.name))
                self.results['ansible_facts']['azure_vmss'] = None
                self.delete_vmss(vmss)

        # until we sort out how we want to do this globally
        del self.results['actions']

        return self.results

    def get_vmss(self):
        '''
        Get the VMSS

        :return: VirtualMachineScaleSet object
        '''
        try:
            vmss = self.compute_client.virtual_machine_scale_sets.get(self.resource_group, self.name)
            return vmss
        except CloudError as exc:
            self.fail("Error getting virtual machine scale set {0} - {1}".format(self.name, str(exc)))

    def get_virtual_network(self, name):
        try:
            vnet = self.network_client.virtual_networks.get(self.virtual_network_resource_group, name)
            return vnet
        except CloudError as exc:
            self.fail("Error fetching virtual network {0} - {1}".format(name, str(exc)))

    def get_subnet(self, vnet_name, subnet_name):
        self.log("Fetching subnet {0} in virtual network {1}".format(subnet_name, vnet_name))
        try:
            subnet = self.network_client.subnets.get(self.virtual_network_resource_group, vnet_name, subnet_name)
        except CloudError as exc:
            self.fail("Error: fetching subnet {0} in virtual network {1} - {2}".format(
                subnet_name,
                vnet_name,
                str(exc)))
        return subnet

    def get_load_balancer(self, id):
        id_dict = parse_resource_id(id)
        try:
            return self.network_client.load_balancers.get(id_dict.get('resource_group', self.resource_group), id_dict.get('name'))
        except CloudError as exc:
            self.fail("Error fetching load balancer {0} - {1}".format(id, str(exc)))

    def get_application_gateway(self, id):
        id_dict = parse_resource_id(id)
        try:
            return self.network_client.application_gateways.get(id_dict.get('resource_group', self.resource_group), id_dict.get('name'))
        except CloudError as exc:
            self.fail("Error fetching application_gateway {0} - {1}".format(id, str(exc)))

    def filter_backend_pool_by_name(self, name, backend_pools):
        results = []
        if backend_pools is None:
            return results
        for resource in backend_pools:
            if resource.name == name:
                results.append(resource)
        if len(results) == 0:
            self.module.warn('Please check the name of the backend pool')
            results = backend_pools
        return results

    def serialize_vmss(self, vmss):
        '''
        Convert a VirtualMachineScaleSet object to dict.

        :param vm: VirtualMachineScaleSet object
        :return: dict
        '''

        result = self.serialize_obj(vmss, AZURE_OBJECT_CLASS, enum_modules=AZURE_ENUM_MODULES)
        result['id'] = vmss.id
        result['name'] = vmss.name
        result['type'] = vmss.type
        result['location'] = vmss.location
        result['tags'] = vmss.tags

        return result

    def delete_vmss(self, vmss):
        self.log("Deleting virtual machine scale set {0}".format(self.name))
        self.results['actions'].append("Deleted virtual machine scale set {0}".format(self.name))
        try:
            poller = self.compute_client.virtual_machine_scale_sets.delete(self.resource_group, self.name)
            # wait for the poller to finish
            self.get_poller_result(poller)
        except CloudError as exc:
            self.fail("Error deleting virtual machine scale set {0} - {1}".format(self.name, str(exc)))

        return True

    def get_marketplace_image_version(self):
        try:
            versions = self.compute_client.virtual_machine_images.list(self.location,
                                                                       self.image['publisher'],
                                                                       self.image['offer'],
                                                                       self.image['sku'])
        except CloudError as exc:
            self.fail("Error fetching image {0} {1} {2} - {3}".format(self.image['publisher'],
                                                                      self.image['offer'],
                                                                      self.image['sku'],
                                                                      str(exc)))
        if versions and len(versions) > 0:
            if self.image['version'] == 'latest':
                return versions[len(versions) - 1]
            for version in versions:
                if version.name == self.image['version']:
                    return version

        self.fail("Error could not find image {0} {1} {2} {3}".format(self.image['publisher'],
                                                                      self.image['offer'],
                                                                      self.image['sku'],
                                                                      self.image['version']))

    def get_custom_image_reference(self, name, resource_group=None):
        try:
            if resource_group:
                vm_images = self.compute_client.images.list_by_resource_group(resource_group)
            else:
                vm_images = self.compute_client.images.list()
        except Exception as exc:
            self.fail("Error fetching custom images from subscription - {0}".format(str(exc)))

        for vm_image in vm_images:
            if vm_image.name == name:
                self.log("Using custom image id {0}".format(vm_image.id))
                return self.compute_models.ImageReference(id=vm_image.id)

        self.fail("Error could not find image with name {0}".format(name))

    def create_or_update_vmss(self, params):
        try:
            poller = self.compute_client.virtual_machine_scale_sets.create_or_update(self.resource_group, self.name, params)
            self.get_poller_result(poller)
        except CloudError as exc:
            self.fail("Error creating or updating virtual machine {0} - {1}".format(self.name, str(exc)))

    def vm_size_is_valid(self):
        '''
        Validate self.vm_size against the list of virtual machine sizes available for the account and location.

        :return: boolean
        '''
        try:
            sizes = self.compute_client.virtual_machine_sizes.list(self.location)
        except CloudError as exc:
            self.fail("Error retrieving available machine sizes - {0}".format(str(exc)))
        for size in sizes:
            if size.name == self.vm_size:
                return True
        return False

    def parse_nsg(self):
        nsg = self.security_group
        resource_group = self.resource_group
        if isinstance(self.security_group, dict):
            nsg = self.security_group.get('name')
            resource_group = self.security_group.get('resource_group', self.resource_group)
        id = format_resource_id(val=nsg,
                                subscription_id=self.subscription_id,
                                namespace='Microsoft.Network',
                                types='networkSecurityGroups',
                                resource_group=resource_group)
        name = azure_id_to_dict(id).get('name')
        return dict(id=id, name=name)

    def gen_scheduled_event_profile(self):
        if self.terminate_event_timeout_minutes is None:
            return None

        scheduledEventProfile = self.compute_models.ScheduledEventsProfile()
        terminationProfile = self.compute_models.TerminateNotificationProfile()
        terminationProfile.not_before_timeout = "PT" + str(self.terminate_event_timeout_minutes) + "M"
        terminationProfile.enable = True
        scheduledEventProfile.terminate_notification_profile = terminationProfile
        return scheduledEventProfile

    def gen_scale_in_policy(self):
        if self.scale_in_policy is None:
            return None

        return self.compute_models.ScaleInPolicy(rules=[self.scale_in_policy])


def main():
    AzureRMVirtualMachineScaleSet()


if __name__ == '__main__':
    main()<|MERGE_RESOLUTION|>--- conflicted
+++ resolved
@@ -803,13 +803,8 @@
                     elif application_gateway:
                         lb_or_ag_id = "{0}/".format(application_gateway.id)
 
-<<<<<<< HEAD
-                    backend_address_pool_id = backend_address_pool[0].get('id') if len(backend_address_pool) != 0 else None
-                    if bool(lb_or_ag_id) != bool(backend_address_pool_id) or not backend_address_pool_id.startswith(lb_or_ag_id):
-=======
                     backend_address_pool_id = backend_address_pool[0].get('id')
                     if lb_or_ag_id is not None and (bool(lb_or_ag_id) != bool(backend_address_pool_id) or not backend_address_pool_id.startswith(lb_or_ag_id)):
->>>>>>> d293db0e
                         differences.append('load_balancer')
                         changed = True
 
